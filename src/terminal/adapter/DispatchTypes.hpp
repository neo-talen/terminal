--- conflicted
+++ resolved
@@ -1,529 +1,527 @@
-// Copyright (c) Microsoft Corporation.
-// Licensed under the MIT license.
-
-#pragma once
-
-namespace Microsoft::Console::VirtualTerminal
-{
-    using VTInt = int32_t;
-
-    class VTID
-    {
-    public:
-        template<size_t Length>
-        constexpr VTID(const char (&s)[Length]) :
-            _value{ _FromString(s) }
-        {
-        }
-
-        constexpr VTID(const uint64_t value) :
-            _value{ value }
-        {
-        }
-
-        constexpr operator uint64_t() const
-        {
-            return _value;
-        }
-
-        constexpr char operator[](const size_t offset) const
-        {
-            return SubSequence(offset)._value & 0xFF;
-        }
-
-        constexpr VTID SubSequence(const size_t offset) const
-        {
-            return _value >> (CHAR_BIT * offset);
-        }
-
-    private:
-        template<size_t Length>
-        static constexpr uint64_t _FromString(const char (&s)[Length])
-        {
-            static_assert(Length - 1 <= sizeof(_value));
-            uint64_t value = 0;
-            for (auto i = Length - 1; i-- > 0;)
-            {
-                value = (value << CHAR_BIT) + gsl::at(s, i);
-            }
-            return value;
-        }
-
-        uint64_t _value;
-    };
-
-    class VTIDBuilder
-    {
-    public:
-        void Clear() noexcept
-        {
-            _idAccumulator = 0;
-            _idShift = 0;
-        }
-
-        void AddIntermediate(const wchar_t intermediateChar) noexcept
-        {
-            if (_idShift + CHAR_BIT >= sizeof(_idAccumulator) * CHAR_BIT)
-            {
-                // If there is not enough space in the accumulator to add
-                // the intermediate and still have room left for the final,
-                // then we reset the accumulator to zero. This will result
-                // in an id with all zero intermediates, which shouldn't
-                // match anything.
-                _idAccumulator = 0;
-            }
-            else
-            {
-                // Otherwise we shift the intermediate so as to add it to the
-                // accumulator in the next available space, and then increment
-                // the shift by 8 bits in preparation for the next character.
-                _idAccumulator += (static_cast<uint64_t>(intermediateChar) << _idShift);
-                _idShift += CHAR_BIT;
-            }
-        }
-
-        VTID Finalize(const wchar_t finalChar) noexcept
-        {
-            return _idAccumulator + (static_cast<uint64_t>(finalChar) << _idShift);
-        }
-
-    private:
-        uint64_t _idAccumulator = 0;
-        size_t _idShift = 0;
-    };
-
-    class VTParameter
-    {
-    public:
-        constexpr VTParameter() noexcept :
-            _value{ -1 }
-        {
-        }
-
-        constexpr VTParameter(const VTInt rhs) noexcept :
-            _value{ rhs }
-        {
-        }
-
-        constexpr bool has_value() const noexcept
-        {
-            // A negative value indicates that the parameter was omitted.
-            return _value >= 0;
-        }
-
-        constexpr VTInt value() const noexcept
-        {
-            return _value;
-        }
-
-        constexpr VTInt value_or(VTInt defaultValue) const noexcept
-        {
-            // A negative value indicates that the parameter was omitted.
-            return _value < 0 ? defaultValue : _value;
-        }
-
-        template<typename T, typename = std::enable_if_t<std::is_enum_v<T>>>
-        constexpr operator T() const noexcept
-        {
-            // For most selective parameters, omitted values will default to 0.
-            return static_cast<T>(value_or(0));
-        }
-
-        constexpr operator VTInt() const noexcept
-        {
-            // For numeric parameters, both 0 and omitted values will default to 1.
-            // The parameter is omitted if _value is less than 0.
-            return _value <= 0 ? 1 : _value;
-        }
-
-    private:
-        VTInt _value;
-    };
-
-    class VTParameters
-    {
-    public:
-        constexpr VTParameters() noexcept
-        {
-        }
-
-        constexpr VTParameters(const VTParameter* ptr, const size_t count) noexcept :
-            _values{ ptr, count }
-        {
-        }
-
-        constexpr VTParameter at(const size_t index) const noexcept
-        {
-            // If the index is out of range, we return a parameter with no value.
-            return index < _values.size() ? _values[index] : VTParameter{};
-        }
-
-        constexpr bool empty() const noexcept
-        {
-            return _values.empty();
-        }
-
-        constexpr size_t size() const noexcept
-        {
-            // We always return a size of at least 1, since an empty parameter
-            // list is the equivalent of a single "default" parameter.
-            return std::max<size_t>(_values.size(), 1);
-        }
-
-        VTParameters subspan(const size_t offset) const noexcept
-        {
-            const auto subValues = _values.subspan(offset);
-            return { subValues.data(), subValues.size() };
-        }
-
-        template<typename T>
-        bool for_each(const T&& predicate) const
-        {
-            // We always return at least 1 value here, since an empty parameter
-            // list is the equivalent of a single "default" parameter.
-            auto success = predicate(at(0));
-            for (auto i = 1u; i < _values.size(); i++)
-            {
-                success = predicate(_values[i]) && success;
-            }
-            return success;
-        }
-
-    private:
-        gsl::span<const VTParameter> _values;
-    };
-
-    // FlaggedEnumValue is a convenience class that produces enum values (of a specified size)
-    // with a flag embedded for differentiating different value categories in the same enum.
-    //
-    // It is intended to be used via type alias:
-    // using FirstFlagType  = FlaggedEnumValue<uint8_t, 0x10>;
-    // using SecondFlagType = FlaggedEnumValue<uint8_t, 0x20>;
-    // enum EnumeratorOfThings : uint8_t {
-    //   ThingOfFirstType = FirstFlagType(1),
-    //   ThingOfSecondType = SecondFlagType(1)
-    // };
-    //
-    // It will produce an error if the provided flag value sets multiple bits.
-    template<VTInt Flag>
-    class FlaggedEnumValue
-    {
-    public:
-        static constexpr VTInt mask{ WI_StaticAssertSingleBitSet(Flag) };
-
-        constexpr FlaggedEnumValue(const VTInt value) :
-            _value{ value }
-        {
-        }
-
-        constexpr FlaggedEnumValue(const VTParameter& value) :
-            _value{ value }
-        {
-        }
-
-        template<typename T, typename = std::enable_if_t<std::is_enum_v<T>>>
-        constexpr operator T() const noexcept
-        {
-            return static_cast<T>(_value | mask);
-        }
-
-        constexpr operator VTInt() const noexcept
-        {
-            return _value | mask;
-        }
-
-    private:
-        VTInt _value;
-    };
-}
-
-namespace Microsoft::Console::VirtualTerminal::DispatchTypes
-{
-    enum class ColorItem : VTInt
-    {
-        NormalText = 1,
-        WindowFrame = 2,
-    };
-
-    enum class ColorModel : VTInt
-    {
-        HLS = 1,
-        RGB = 2,
-    };
-
-    enum class EraseType : VTInt
-    {
-        ToEnd = 0,
-        FromBeginning = 1,
-        All = 2,
-        Scrollback = 3
-    };
-
-    enum class TaskbarState : VTInt
-    {
-        Clear = 0,
-        Set = 1,
-        Error = 2,
-        Indeterminate = 3,
-        Paused = 4
-    };
-
-    enum GraphicsOptions : VTInt
-    {
-        Off = 0,
-        Intense = 1,
-        // The 2 and 5 entries here are for BOTH the extended graphics options,
-        // as well as the Faint/Blink options.
-        RGBColorOrFaint = 2, // 2 is also Faint, decreased intensity (ISO 6429).
-        Italics = 3,
-        Underline = 4,
-        BlinkOrXterm256Index = 5, // 5 is also Blink.
-        RapidBlink = 6,
-        Negative = 7,
-        Invisible = 8,
-        CrossedOut = 9,
-        DoublyUnderlined = 21,
-        NotIntenseOrFaint = 22,
-        NotItalics = 23,
-        NoUnderline = 24,
-        Steady = 25, // _not_ blink
-        Positive = 27, // _not_ inverse
-        Visible = 28, // _not_ invisible
-        NotCrossedOut = 29,
-        ForegroundBlack = 30,
-        ForegroundRed = 31,
-        ForegroundGreen = 32,
-        ForegroundYellow = 33,
-        ForegroundBlue = 34,
-        ForegroundMagenta = 35,
-        ForegroundCyan = 36,
-        ForegroundWhite = 37,
-        ForegroundExtended = 38,
-        ForegroundDefault = 39,
-        BackgroundBlack = 40,
-        BackgroundRed = 41,
-        BackgroundGreen = 42,
-        BackgroundYellow = 43,
-        BackgroundBlue = 44,
-        BackgroundMagenta = 45,
-        BackgroundCyan = 46,
-        BackgroundWhite = 47,
-        BackgroundExtended = 48,
-        BackgroundDefault = 49,
-        Overline = 53,
-        NoOverline = 55,
-        BrightForegroundBlack = 90,
-        BrightForegroundRed = 91,
-        BrightForegroundGreen = 92,
-        BrightForegroundYellow = 93,
-        BrightForegroundBlue = 94,
-        BrightForegroundMagenta = 95,
-        BrightForegroundCyan = 96,
-        BrightForegroundWhite = 97,
-        BrightBackgroundBlack = 100,
-        BrightBackgroundRed = 101,
-        BrightBackgroundGreen = 102,
-        BrightBackgroundYellow = 103,
-        BrightBackgroundBlue = 104,
-        BrightBackgroundMagenta = 105,
-        BrightBackgroundCyan = 106,
-        BrightBackgroundWhite = 107,
-    };
-
-    // Many of these correspond directly to SGR parameters (the GraphicsOptions enum), but
-    // these are distinct (notably 10 and 11, which as SGR parameters would select fonts,
-    // are used here to indicate that the foreground/background colors should be saved).
-    // From xterm's ctlseqs doc for XTPUSHSGR:
-    //
-    //      Ps = 1    =>  Intense.
-    //      Ps = 2    =>  Faint.
-    //      Ps = 3    =>  Italicized.
-    //      Ps = 4    =>  Underlined.
-    //      Ps = 5    =>  Blink.
-    //      Ps = 7    =>  Inverse.
-    //      Ps = 8    =>  Invisible.
-    //      Ps = 9    =>  Crossed-out characters.
-    //      Ps = 2 1  =>  Doubly-underlined.
-    //      Ps = 3 0  =>  Foreground color.
-    //      Ps = 3 1  =>  Background color.
-    //
-    enum class SgrSaveRestoreStackOptions : VTInt
-    {
-        All = 0,
-        Intense = 1,
-        Faintness = 2,
-        Italics = 3,
-        Underline = 4,
-        Blink = 5,
-        Negative = 7,
-        Invisible = 8,
-        CrossedOut = 9,
-        DoublyUnderlined = 21,
-        SaveForegroundColor = 30,
-        SaveBackgroundColor = 31,
-        Max = SaveBackgroundColor
-    };
-
-    enum class AnsiStatusType : VTInt
-    {
-        OS_OperatingStatus = 5,
-        CPR_CursorPositionReport = 6,
-    };
-
-    using ANSIStandardMode = FlaggedEnumValue<0x00000000>;
-    using DECPrivateMode = FlaggedEnumValue<0x01000000>;
-
-    enum ModeParams : VTInt
-    {
-        DECCKM_CursorKeysMode = DECPrivateMode(1),
-        DECANM_AnsiMode = DECPrivateMode(2),
-        DECCOLM_SetNumberOfColumns = DECPrivateMode(3),
-        DECSCNM_ScreenMode = DECPrivateMode(5),
-        DECOM_OriginMode = DECPrivateMode(6),
-        DECAWM_AutoWrapMode = DECPrivateMode(7),
-        ATT610_StartCursorBlink = DECPrivateMode(12),
-        DECTCEM_TextCursorEnableMode = DECPrivateMode(25),
-        XTERM_EnableDECCOLMSupport = DECPrivateMode(40),
-        VT200_MOUSE_MODE = DECPrivateMode(1000),
-        BUTTON_EVENT_MOUSE_MODE = DECPrivateMode(1002),
-        ANY_EVENT_MOUSE_MODE = DECPrivateMode(1003),
-        FOCUS_EVENT_MODE = DECPrivateMode(1004),
-        UTF8_EXTENDED_MODE = DECPrivateMode(1005),
-        SGR_EXTENDED_MODE = DECPrivateMode(1006),
-        ALTERNATE_SCROLL = DECPrivateMode(1007),
-        ASB_AlternateScreenBuffer = DECPrivateMode(1049),
-        XTERM_BracketedPasteMode = DECPrivateMode(2004),
-        W32IM_Win32InputMode = DECPrivateMode(9001),
-    };
-
-    enum CharacterSets : uint64_t
-    {
-        DecSpecialGraphics = VTID("0"),
-        ASCII = VTID("B")
-    };
-
-    enum CodingSystem : uint64_t
-    {
-        ISO2022 = VTID("@"),
-        UTF8 = VTID("G")
-    };
-
-    enum TabClearType : VTInt
-    {
-        ClearCurrentColumn = 0,
-        ClearAllColumns = 3
-    };
-
-    enum WindowManipulationType : VTInt
-    {
-        Invalid = 0,
-        DeIconifyWindow = 1,
-        IconifyWindow = 2,
-        RefreshWindow = 7,
-        ResizeWindowInCharacters = 8,
-    };
-
-    enum class CursorStyle : VTInt
-    {
-        UserDefault = 0, // Implemented as "restore cursor to user default".
-        BlinkingBlock = 1,
-        SteadyBlock = 2,
-        BlinkingUnderline = 3,
-        SteadyUnderline = 4,
-        BlinkingBar = 5,
-        SteadyBar = 6
-    };
-
-    enum class ReportingPermission : VTInt
-    {
-        Unsolicited = 0,
-        Solicited = 1
-    };
-
-    enum class LineFeedType : VTInt
-    {
-        WithReturn,
-        WithoutReturn,
-        DependsOnMode
-    };
-
-    enum class DrcsEraseControl : VTInt
-    {
-        AllChars = 0,
-        ReloadedChars = 1,
-        AllRenditions = 2
-    };
-
-    enum class DrcsCellMatrix : VTInt
-    {
-        Default = 0,
-        Invalid = 1,
-        Size5x10 = 2,
-        Size6x10 = 3,
-        Size7x10 = 4
-    };
-
-    enum class DrcsFontSet : VTInt
-    {
-        Default = 0,
-        Size80x24 = 1,
-        Size132x24 = 2,
-        Size80x36 = 11,
-        Size132x36 = 12,
-        Size80x48 = 21,
-        Size132x48 = 22
-    };
-
-    enum class DrcsFontUsage : VTInt
-    {
-        Default = 0,
-        Text = 1,
-        FullCell = 2
-    };
-
-    enum class DrcsCharsetSize : VTInt
-    {
-        Size94 = 0,
-        Size96 = 1
-    };
-
-    enum class ReportFormat : VTInt
-    {
-        TerminalStateReport = 1,
-        ColorTableReport = 2
-    };
-
-    constexpr VTInt s_sDECCOLMSetColumns = 132;
-    constexpr VTInt s_sDECCOLMResetColumns = 80;
-
-<<<<<<< HEAD
-    enum class MarkCategory : size_t
-    {
-        Prompt = 0,
-        Error = 1,
-        Warning = 2,
-        Success = 3,
-        Info = 4
-    };
-
-    struct ScrollMark
-    {
-        std::optional<til::color> color;
-        til::point start;
-        til::point end; // exclusive
-        MarkCategory category{ MarkCategory::Info };
-        // Other things we may want to think about in the future are listed in
-        // GH#11000
-=======
-    struct MenuEntry
-    {
-        std::wstring _name;
-        std::wstring _comment;
-        std::wstring _input;
-        MenuEntry(std::wstring_view name, std::wstring_view comment, std::wstring_view input) :
-            _name{ name }, _comment{ comment }, _input{ input }
-        {
-        }
->>>>>>> 84d68f08
-    };
-}
+// Copyright (c) Microsoft Corporation.
+// Licensed under the MIT license.
+
+#pragma once
+
+namespace Microsoft::Console::VirtualTerminal
+{
+    using VTInt = int32_t;
+
+    class VTID
+    {
+    public:
+        template<size_t Length>
+        constexpr VTID(const char (&s)[Length]) :
+            _value{ _FromString(s) }
+        {
+        }
+
+        constexpr VTID(const uint64_t value) :
+            _value{ value }
+        {
+        }
+
+        constexpr operator uint64_t() const
+        {
+            return _value;
+        }
+
+        constexpr char operator[](const size_t offset) const
+        {
+            return SubSequence(offset)._value & 0xFF;
+        }
+
+        constexpr VTID SubSequence(const size_t offset) const
+        {
+            return _value >> (CHAR_BIT * offset);
+        }
+
+    private:
+        template<size_t Length>
+        static constexpr uint64_t _FromString(const char (&s)[Length])
+        {
+            static_assert(Length - 1 <= sizeof(_value));
+            uint64_t value = 0;
+            for (auto i = Length - 1; i-- > 0;)
+            {
+                value = (value << CHAR_BIT) + gsl::at(s, i);
+            }
+            return value;
+        }
+
+        uint64_t _value;
+    };
+
+    class VTIDBuilder
+    {
+    public:
+        void Clear() noexcept
+        {
+            _idAccumulator = 0;
+            _idShift = 0;
+        }
+
+        void AddIntermediate(const wchar_t intermediateChar) noexcept
+        {
+            if (_idShift + CHAR_BIT >= sizeof(_idAccumulator) * CHAR_BIT)
+            {
+                // If there is not enough space in the accumulator to add
+                // the intermediate and still have room left for the final,
+                // then we reset the accumulator to zero. This will result
+                // in an id with all zero intermediates, which shouldn't
+                // match anything.
+                _idAccumulator = 0;
+            }
+            else
+            {
+                // Otherwise we shift the intermediate so as to add it to the
+                // accumulator in the next available space, and then increment
+                // the shift by 8 bits in preparation for the next character.
+                _idAccumulator += (static_cast<uint64_t>(intermediateChar) << _idShift);
+                _idShift += CHAR_BIT;
+            }
+        }
+
+        VTID Finalize(const wchar_t finalChar) noexcept
+        {
+            return _idAccumulator + (static_cast<uint64_t>(finalChar) << _idShift);
+        }
+
+    private:
+        uint64_t _idAccumulator = 0;
+        size_t _idShift = 0;
+    };
+
+    class VTParameter
+    {
+    public:
+        constexpr VTParameter() noexcept :
+            _value{ -1 }
+        {
+        }
+
+        constexpr VTParameter(const VTInt rhs) noexcept :
+            _value{ rhs }
+        {
+        }
+
+        constexpr bool has_value() const noexcept
+        {
+            // A negative value indicates that the parameter was omitted.
+            return _value >= 0;
+        }
+
+        constexpr VTInt value() const noexcept
+        {
+            return _value;
+        }
+
+        constexpr VTInt value_or(VTInt defaultValue) const noexcept
+        {
+            // A negative value indicates that the parameter was omitted.
+            return _value < 0 ? defaultValue : _value;
+        }
+
+        template<typename T, typename = std::enable_if_t<std::is_enum_v<T>>>
+        constexpr operator T() const noexcept
+        {
+            // For most selective parameters, omitted values will default to 0.
+            return static_cast<T>(value_or(0));
+        }
+
+        constexpr operator VTInt() const noexcept
+        {
+            // For numeric parameters, both 0 and omitted values will default to 1.
+            // The parameter is omitted if _value is less than 0.
+            return _value <= 0 ? 1 : _value;
+        }
+
+    private:
+        VTInt _value;
+    };
+
+    class VTParameters
+    {
+    public:
+        constexpr VTParameters() noexcept
+        {
+        }
+
+        constexpr VTParameters(const VTParameter* ptr, const size_t count) noexcept :
+            _values{ ptr, count }
+        {
+        }
+
+        constexpr VTParameter at(const size_t index) const noexcept
+        {
+            // If the index is out of range, we return a parameter with no value.
+            return index < _values.size() ? _values[index] : VTParameter{};
+        }
+
+        constexpr bool empty() const noexcept
+        {
+            return _values.empty();
+        }
+
+        constexpr size_t size() const noexcept
+        {
+            // We always return a size of at least 1, since an empty parameter
+            // list is the equivalent of a single "default" parameter.
+            return std::max<size_t>(_values.size(), 1);
+        }
+
+        VTParameters subspan(const size_t offset) const noexcept
+        {
+            const auto subValues = _values.subspan(offset);
+            return { subValues.data(), subValues.size() };
+        }
+
+        template<typename T>
+        bool for_each(const T&& predicate) const
+        {
+            // We always return at least 1 value here, since an empty parameter
+            // list is the equivalent of a single "default" parameter.
+            auto success = predicate(at(0));
+            for (auto i = 1u; i < _values.size(); i++)
+            {
+                success = predicate(_values[i]) && success;
+            }
+            return success;
+        }
+
+    private:
+        gsl::span<const VTParameter> _values;
+    };
+
+    // FlaggedEnumValue is a convenience class that produces enum values (of a specified size)
+    // with a flag embedded for differentiating different value categories in the same enum.
+    //
+    // It is intended to be used via type alias:
+    // using FirstFlagType  = FlaggedEnumValue<uint8_t, 0x10>;
+    // using SecondFlagType = FlaggedEnumValue<uint8_t, 0x20>;
+    // enum EnumeratorOfThings : uint8_t {
+    //   ThingOfFirstType = FirstFlagType(1),
+    //   ThingOfSecondType = SecondFlagType(1)
+    // };
+    //
+    // It will produce an error if the provided flag value sets multiple bits.
+    template<VTInt Flag>
+    class FlaggedEnumValue
+    {
+    public:
+        static constexpr VTInt mask{ WI_StaticAssertSingleBitSet(Flag) };
+
+        constexpr FlaggedEnumValue(const VTInt value) :
+            _value{ value }
+        {
+        }
+
+        constexpr FlaggedEnumValue(const VTParameter& value) :
+            _value{ value }
+        {
+        }
+
+        template<typename T, typename = std::enable_if_t<std::is_enum_v<T>>>
+        constexpr operator T() const noexcept
+        {
+            return static_cast<T>(_value | mask);
+        }
+
+        constexpr operator VTInt() const noexcept
+        {
+            return _value | mask;
+        }
+
+    private:
+        VTInt _value;
+    };
+}
+
+namespace Microsoft::Console::VirtualTerminal::DispatchTypes
+{
+    enum class ColorItem : VTInt
+    {
+        NormalText = 1,
+        WindowFrame = 2,
+    };
+
+    enum class ColorModel : VTInt
+    {
+        HLS = 1,
+        RGB = 2,
+    };
+
+    enum class EraseType : VTInt
+    {
+        ToEnd = 0,
+        FromBeginning = 1,
+        All = 2,
+        Scrollback = 3
+    };
+
+    enum class TaskbarState : VTInt
+    {
+        Clear = 0,
+        Set = 1,
+        Error = 2,
+        Indeterminate = 3,
+        Paused = 4
+    };
+
+    enum GraphicsOptions : VTInt
+    {
+        Off = 0,
+        Intense = 1,
+        // The 2 and 5 entries here are for BOTH the extended graphics options,
+        // as well as the Faint/Blink options.
+        RGBColorOrFaint = 2, // 2 is also Faint, decreased intensity (ISO 6429).
+        Italics = 3,
+        Underline = 4,
+        BlinkOrXterm256Index = 5, // 5 is also Blink.
+        RapidBlink = 6,
+        Negative = 7,
+        Invisible = 8,
+        CrossedOut = 9,
+        DoublyUnderlined = 21,
+        NotIntenseOrFaint = 22,
+        NotItalics = 23,
+        NoUnderline = 24,
+        Steady = 25, // _not_ blink
+        Positive = 27, // _not_ inverse
+        Visible = 28, // _not_ invisible
+        NotCrossedOut = 29,
+        ForegroundBlack = 30,
+        ForegroundRed = 31,
+        ForegroundGreen = 32,
+        ForegroundYellow = 33,
+        ForegroundBlue = 34,
+        ForegroundMagenta = 35,
+        ForegroundCyan = 36,
+        ForegroundWhite = 37,
+        ForegroundExtended = 38,
+        ForegroundDefault = 39,
+        BackgroundBlack = 40,
+        BackgroundRed = 41,
+        BackgroundGreen = 42,
+        BackgroundYellow = 43,
+        BackgroundBlue = 44,
+        BackgroundMagenta = 45,
+        BackgroundCyan = 46,
+        BackgroundWhite = 47,
+        BackgroundExtended = 48,
+        BackgroundDefault = 49,
+        Overline = 53,
+        NoOverline = 55,
+        BrightForegroundBlack = 90,
+        BrightForegroundRed = 91,
+        BrightForegroundGreen = 92,
+        BrightForegroundYellow = 93,
+        BrightForegroundBlue = 94,
+        BrightForegroundMagenta = 95,
+        BrightForegroundCyan = 96,
+        BrightForegroundWhite = 97,
+        BrightBackgroundBlack = 100,
+        BrightBackgroundRed = 101,
+        BrightBackgroundGreen = 102,
+        BrightBackgroundYellow = 103,
+        BrightBackgroundBlue = 104,
+        BrightBackgroundMagenta = 105,
+        BrightBackgroundCyan = 106,
+        BrightBackgroundWhite = 107,
+    };
+
+    // Many of these correspond directly to SGR parameters (the GraphicsOptions enum), but
+    // these are distinct (notably 10 and 11, which as SGR parameters would select fonts,
+    // are used here to indicate that the foreground/background colors should be saved).
+    // From xterm's ctlseqs doc for XTPUSHSGR:
+    //
+    //      Ps = 1    =>  Intense.
+    //      Ps = 2    =>  Faint.
+    //      Ps = 3    =>  Italicized.
+    //      Ps = 4    =>  Underlined.
+    //      Ps = 5    =>  Blink.
+    //      Ps = 7    =>  Inverse.
+    //      Ps = 8    =>  Invisible.
+    //      Ps = 9    =>  Crossed-out characters.
+    //      Ps = 2 1  =>  Doubly-underlined.
+    //      Ps = 3 0  =>  Foreground color.
+    //      Ps = 3 1  =>  Background color.
+    //
+    enum class SgrSaveRestoreStackOptions : VTInt
+    {
+        All = 0,
+        Intense = 1,
+        Faintness = 2,
+        Italics = 3,
+        Underline = 4,
+        Blink = 5,
+        Negative = 7,
+        Invisible = 8,
+        CrossedOut = 9,
+        DoublyUnderlined = 21,
+        SaveForegroundColor = 30,
+        SaveBackgroundColor = 31,
+        Max = SaveBackgroundColor
+    };
+
+    enum class AnsiStatusType : VTInt
+    {
+        OS_OperatingStatus = 5,
+        CPR_CursorPositionReport = 6,
+    };
+
+    using ANSIStandardMode = FlaggedEnumValue<0x00000000>;
+    using DECPrivateMode = FlaggedEnumValue<0x01000000>;
+
+    enum ModeParams : VTInt
+    {
+        DECCKM_CursorKeysMode = DECPrivateMode(1),
+        DECANM_AnsiMode = DECPrivateMode(2),
+        DECCOLM_SetNumberOfColumns = DECPrivateMode(3),
+        DECSCNM_ScreenMode = DECPrivateMode(5),
+        DECOM_OriginMode = DECPrivateMode(6),
+        DECAWM_AutoWrapMode = DECPrivateMode(7),
+        ATT610_StartCursorBlink = DECPrivateMode(12),
+        DECTCEM_TextCursorEnableMode = DECPrivateMode(25),
+        XTERM_EnableDECCOLMSupport = DECPrivateMode(40),
+        VT200_MOUSE_MODE = DECPrivateMode(1000),
+        BUTTON_EVENT_MOUSE_MODE = DECPrivateMode(1002),
+        ANY_EVENT_MOUSE_MODE = DECPrivateMode(1003),
+        FOCUS_EVENT_MODE = DECPrivateMode(1004),
+        UTF8_EXTENDED_MODE = DECPrivateMode(1005),
+        SGR_EXTENDED_MODE = DECPrivateMode(1006),
+        ALTERNATE_SCROLL = DECPrivateMode(1007),
+        ASB_AlternateScreenBuffer = DECPrivateMode(1049),
+        XTERM_BracketedPasteMode = DECPrivateMode(2004),
+        W32IM_Win32InputMode = DECPrivateMode(9001),
+    };
+
+    enum CharacterSets : uint64_t
+    {
+        DecSpecialGraphics = VTID("0"),
+        ASCII = VTID("B")
+    };
+
+    enum CodingSystem : uint64_t
+    {
+        ISO2022 = VTID("@"),
+        UTF8 = VTID("G")
+    };
+
+    enum TabClearType : VTInt
+    {
+        ClearCurrentColumn = 0,
+        ClearAllColumns = 3
+    };
+
+    enum WindowManipulationType : VTInt
+    {
+        Invalid = 0,
+        DeIconifyWindow = 1,
+        IconifyWindow = 2,
+        RefreshWindow = 7,
+        ResizeWindowInCharacters = 8,
+    };
+
+    enum class CursorStyle : VTInt
+    {
+        UserDefault = 0, // Implemented as "restore cursor to user default".
+        BlinkingBlock = 1,
+        SteadyBlock = 2,
+        BlinkingUnderline = 3,
+        SteadyUnderline = 4,
+        BlinkingBar = 5,
+        SteadyBar = 6
+    };
+
+    enum class ReportingPermission : VTInt
+    {
+        Unsolicited = 0,
+        Solicited = 1
+    };
+
+    enum class LineFeedType : VTInt
+    {
+        WithReturn,
+        WithoutReturn,
+        DependsOnMode
+    };
+
+    enum class DrcsEraseControl : VTInt
+    {
+        AllChars = 0,
+        ReloadedChars = 1,
+        AllRenditions = 2
+    };
+
+    enum class DrcsCellMatrix : VTInt
+    {
+        Default = 0,
+        Invalid = 1,
+        Size5x10 = 2,
+        Size6x10 = 3,
+        Size7x10 = 4
+    };
+
+    enum class DrcsFontSet : VTInt
+    {
+        Default = 0,
+        Size80x24 = 1,
+        Size132x24 = 2,
+        Size80x36 = 11,
+        Size132x36 = 12,
+        Size80x48 = 21,
+        Size132x48 = 22
+    };
+
+    enum class DrcsFontUsage : VTInt
+    {
+        Default = 0,
+        Text = 1,
+        FullCell = 2
+    };
+
+    enum class DrcsCharsetSize : VTInt
+    {
+        Size94 = 0,
+        Size96 = 1
+    };
+
+    enum class ReportFormat : VTInt
+    {
+        TerminalStateReport = 1,
+        ColorTableReport = 2
+    };
+
+    constexpr VTInt s_sDECCOLMSetColumns = 132;
+    constexpr VTInt s_sDECCOLMResetColumns = 80;
+
+    enum class MarkCategory : size_t
+    {
+        Prompt = 0,
+        Error = 1,
+        Warning = 2,
+        Success = 3,
+        Info = 4
+    };
+
+    struct ScrollMark
+    {
+        std::optional<til::color> color;
+        til::point start;
+        til::point end; // exclusive
+        MarkCategory category{ MarkCategory::Info };
+        // Other things we may want to think about in the future are listed in
+        // GH#11000
+    };
+    struct MenuEntry
+    {
+        std::wstring _name;
+        std::wstring _comment;
+        std::wstring _input;
+        MenuEntry(std::wstring_view name, std::wstring_view comment, std::wstring_view input) :
+            _name{ name }, _comment{ comment }, _input{ input }
+        {
+        }
+    };
+}