// Copyright (c) Microsoft Corporation.
// Licensed under the MIT license.

#pragma once

// --------------------------- Core Appearance ---------------------------
//  All of these settings are defined in ICoreAppearance.
#define CORE_APPEARANCE_SETTINGS(X)                                                                                       \
    X(til::color, DefaultForeground, DEFAULT_FOREGROUND)                                                                  \
    X(til::color, DefaultBackground, DEFAULT_BACKGROUND)                                                                  \
    X(til::color, CursorColor, DEFAULT_CURSOR_COLOR)                                                                      \
    X(winrt::Microsoft::Terminal::Core::CursorStyle, CursorShape, winrt::Microsoft::Terminal::Core::CursorStyle::Vintage) \
    X(uint32_t, CursorHeight, DEFAULT_CURSOR_HEIGHT)                                                                      \
    X(bool, IntenseIsBold)                                                                                                \
    X(bool, IntenseIsBright, true)                                                                                        \
    X(bool, AdjustIndistinguishableColors, true)

// --------------------------- Control Appearance ---------------------------
//  All of these settings are defined in IControlSettings.
#define CONTROL_APPEARANCE_SETTINGS(X)                                                                                                          \
    X(til::color, SelectionBackground, DEFAULT_FOREGROUND)                                                                                      \
    X(double, Opacity, 1.0)                                                                                                                     \
    X(winrt::hstring, BackgroundImage)                                                                                                          \
    X(double, BackgroundImageOpacity, 1.0)                                                                                                      \
    X(winrt::Windows::UI::Xaml::Media::Stretch, BackgroundImageStretchMode, winrt::Windows::UI::Xaml::Media::Stretch::UniformToFill)            \
    X(winrt::Windows::UI::Xaml::HorizontalAlignment, BackgroundImageHorizontalAlignment, winrt::Windows::UI::Xaml::HorizontalAlignment::Center) \
    X(winrt::Windows::UI::Xaml::VerticalAlignment, BackgroundImageVerticalAlignment, winrt::Windows::UI::Xaml::VerticalAlignment::Center)       \
    X(bool, RetroTerminalEffect, false)                                                                                                         \
    X(winrt::hstring, PixelShaderPath)

// --------------------------- Core Settings ---------------------------
//  All of these settings are defined in ICoreSettings.
#define CORE_SETTINGS(X)                                                                                          \
    X(int32_t, HistorySize, DEFAULT_HISTORY_SIZE)                                                                 \
    X(int32_t, InitialRows, 30)                                                                                   \
    X(int32_t, InitialCols, 80)                                                                                   \
    X(bool, SnapOnInput, true)                                                                                    \
    X(bool, AltGrAliasing, true)                                                                                  \
    X(winrt::hstring, WordDelimiters, DEFAULT_WORD_DELIMITERS)                                                    \
    X(bool, CopyOnSelect, false)                                                                                  \
    X(bool, FocusFollowMouse, false)                                                                              \
    X(winrt::Windows::Foundation::IReference<winrt::Microsoft::Terminal::Core::Color>, TabColor, nullptr)         \
    X(winrt::Windows::Foundation::IReference<winrt::Microsoft::Terminal::Core::Color>, StartingTabColor, nullptr) \
    X(bool, TrimBlockSelection, true)                                                                             \
    X(bool, SuppressApplicationTitle)                                                                             \
    X(bool, ForceVTInput, false)                                                                                  \
    X(winrt::hstring, StartingTitle)                                                                              \
    X(bool, DetectURLs, true)                                                                                     \
<<<<<<< HEAD
    X(bool, AutoMarkPrompts)
=======
    X(bool, VtPassthrough, false)
>>>>>>> 0da5bd77

// --------------------------- Control Settings ---------------------------
//  All of these settings are defined in IControlSettings.
#define CONTROL_SETTINGS(X)                                                                                                                              \
    X(winrt::hstring, ProfileName)                                                                                                                       \
    X(winrt::hstring, ProfileSource)                                                                                                                     \
    X(bool, UseAcrylic, false)                                                                                                                           \
    X(winrt::hstring, Padding, DEFAULT_PADDING)                                                                                                          \
    X(winrt::hstring, FontFace, L"Consolas")                                                                                                             \
    X(int32_t, FontSize, DEFAULT_FONT_SIZE)                                                                                                              \
    X(winrt::Windows::UI::Text::FontWeight, FontWeight)                                                                                                  \
    X(IFontFeatureMap, FontFeatures)                                                                                                                     \
    X(IFontAxesMap, FontAxes)                                                                                                                            \
    X(winrt::Microsoft::Terminal::Control::IKeyBindings, KeyBindings, nullptr)                                                                           \
    X(winrt::hstring, Commandline)                                                                                                                       \
    X(winrt::hstring, StartingDirectory)                                                                                                                 \
    X(winrt::hstring, EnvironmentVariables)                                                                                                              \
    X(winrt::Microsoft::Terminal::Control::ScrollbarState, ScrollState, winrt::Microsoft::Terminal::Control::ScrollbarState::Visible)                    \
    X(winrt::Microsoft::Terminal::Control::TextAntialiasingMode, AntialiasingMode, winrt::Microsoft::Terminal::Control::TextAntialiasingMode::Grayscale) \
    X(bool, ForceFullRepaintRendering, false)                                                                                                            \
    X(bool, SoftwareRendering, false)                                                                                                                    \
    X(bool, UseAtlasEngine, false)                                                                                                                       \
    X(bool, ShowMarks, false)
<|MERGE_RESOLUTION|>--- conflicted
+++ resolved
@@ -1,76 +1,73 @@
-// Copyright (c) Microsoft Corporation.
-// Licensed under the MIT license.
-
-#pragma once
-
-// --------------------------- Core Appearance ---------------------------
-//  All of these settings are defined in ICoreAppearance.
-#define CORE_APPEARANCE_SETTINGS(X)                                                                                       \
-    X(til::color, DefaultForeground, DEFAULT_FOREGROUND)                                                                  \
-    X(til::color, DefaultBackground, DEFAULT_BACKGROUND)                                                                  \
-    X(til::color, CursorColor, DEFAULT_CURSOR_COLOR)                                                                      \
-    X(winrt::Microsoft::Terminal::Core::CursorStyle, CursorShape, winrt::Microsoft::Terminal::Core::CursorStyle::Vintage) \
-    X(uint32_t, CursorHeight, DEFAULT_CURSOR_HEIGHT)                                                                      \
-    X(bool, IntenseIsBold)                                                                                                \
-    X(bool, IntenseIsBright, true)                                                                                        \
-    X(bool, AdjustIndistinguishableColors, true)
-
-// --------------------------- Control Appearance ---------------------------
-//  All of these settings are defined in IControlSettings.
-#define CONTROL_APPEARANCE_SETTINGS(X)                                                                                                          \
-    X(til::color, SelectionBackground, DEFAULT_FOREGROUND)                                                                                      \
-    X(double, Opacity, 1.0)                                                                                                                     \
-    X(winrt::hstring, BackgroundImage)                                                                                                          \
-    X(double, BackgroundImageOpacity, 1.0)                                                                                                      \
-    X(winrt::Windows::UI::Xaml::Media::Stretch, BackgroundImageStretchMode, winrt::Windows::UI::Xaml::Media::Stretch::UniformToFill)            \
-    X(winrt::Windows::UI::Xaml::HorizontalAlignment, BackgroundImageHorizontalAlignment, winrt::Windows::UI::Xaml::HorizontalAlignment::Center) \
-    X(winrt::Windows::UI::Xaml::VerticalAlignment, BackgroundImageVerticalAlignment, winrt::Windows::UI::Xaml::VerticalAlignment::Center)       \
-    X(bool, RetroTerminalEffect, false)                                                                                                         \
-    X(winrt::hstring, PixelShaderPath)
-
-// --------------------------- Core Settings ---------------------------
-//  All of these settings are defined in ICoreSettings.
-#define CORE_SETTINGS(X)                                                                                          \
-    X(int32_t, HistorySize, DEFAULT_HISTORY_SIZE)                                                                 \
-    X(int32_t, InitialRows, 30)                                                                                   \
-    X(int32_t, InitialCols, 80)                                                                                   \
-    X(bool, SnapOnInput, true)                                                                                    \
-    X(bool, AltGrAliasing, true)                                                                                  \
-    X(winrt::hstring, WordDelimiters, DEFAULT_WORD_DELIMITERS)                                                    \
-    X(bool, CopyOnSelect, false)                                                                                  \
-    X(bool, FocusFollowMouse, false)                                                                              \
-    X(winrt::Windows::Foundation::IReference<winrt::Microsoft::Terminal::Core::Color>, TabColor, nullptr)         \
-    X(winrt::Windows::Foundation::IReference<winrt::Microsoft::Terminal::Core::Color>, StartingTabColor, nullptr) \
-    X(bool, TrimBlockSelection, true)                                                                             \
-    X(bool, SuppressApplicationTitle)                                                                             \
-    X(bool, ForceVTInput, false)                                                                                  \
-    X(winrt::hstring, StartingTitle)                                                                              \
-    X(bool, DetectURLs, true)                                                                                     \
-<<<<<<< HEAD
-    X(bool, AutoMarkPrompts)
-=======
-    X(bool, VtPassthrough, false)
->>>>>>> 0da5bd77
-
-// --------------------------- Control Settings ---------------------------
-//  All of these settings are defined in IControlSettings.
-#define CONTROL_SETTINGS(X)                                                                                                                              \
-    X(winrt::hstring, ProfileName)                                                                                                                       \
-    X(winrt::hstring, ProfileSource)                                                                                                                     \
-    X(bool, UseAcrylic, false)                                                                                                                           \
-    X(winrt::hstring, Padding, DEFAULT_PADDING)                                                                                                          \
-    X(winrt::hstring, FontFace, L"Consolas")                                                                                                             \
-    X(int32_t, FontSize, DEFAULT_FONT_SIZE)                                                                                                              \
-    X(winrt::Windows::UI::Text::FontWeight, FontWeight)                                                                                                  \
-    X(IFontFeatureMap, FontFeatures)                                                                                                                     \
-    X(IFontAxesMap, FontAxes)                                                                                                                            \
-    X(winrt::Microsoft::Terminal::Control::IKeyBindings, KeyBindings, nullptr)                                                                           \
-    X(winrt::hstring, Commandline)                                                                                                                       \
-    X(winrt::hstring, StartingDirectory)                                                                                                                 \
-    X(winrt::hstring, EnvironmentVariables)                                                                                                              \
-    X(winrt::Microsoft::Terminal::Control::ScrollbarState, ScrollState, winrt::Microsoft::Terminal::Control::ScrollbarState::Visible)                    \
-    X(winrt::Microsoft::Terminal::Control::TextAntialiasingMode, AntialiasingMode, winrt::Microsoft::Terminal::Control::TextAntialiasingMode::Grayscale) \
-    X(bool, ForceFullRepaintRendering, false)                                                                                                            \
-    X(bool, SoftwareRendering, false)                                                                                                                    \
-    X(bool, UseAtlasEngine, false)                                                                                                                       \
-    X(bool, ShowMarks, false)
+// Copyright (c) Microsoft Corporation.
+// Licensed under the MIT license.
+
+#pragma once
+
+// --------------------------- Core Appearance ---------------------------
+//  All of these settings are defined in ICoreAppearance.
+#define CORE_APPEARANCE_SETTINGS(X)                                                                                       \
+    X(til::color, DefaultForeground, DEFAULT_FOREGROUND)                                                                  \
+    X(til::color, DefaultBackground, DEFAULT_BACKGROUND)                                                                  \
+    X(til::color, CursorColor, DEFAULT_CURSOR_COLOR)                                                                      \
+    X(winrt::Microsoft::Terminal::Core::CursorStyle, CursorShape, winrt::Microsoft::Terminal::Core::CursorStyle::Vintage) \
+    X(uint32_t, CursorHeight, DEFAULT_CURSOR_HEIGHT)                                                                      \
+    X(bool, IntenseIsBold)                                                                                                \
+    X(bool, IntenseIsBright, true)                                                                                        \
+    X(bool, AdjustIndistinguishableColors, true)
+
+// --------------------------- Control Appearance ---------------------------
+//  All of these settings are defined in IControlSettings.
+#define CONTROL_APPEARANCE_SETTINGS(X)                                                                                                          \
+    X(til::color, SelectionBackground, DEFAULT_FOREGROUND)                                                                                      \
+    X(double, Opacity, 1.0)                                                                                                                     \
+    X(winrt::hstring, BackgroundImage)                                                                                                          \
+    X(double, BackgroundImageOpacity, 1.0)                                                                                                      \
+    X(winrt::Windows::UI::Xaml::Media::Stretch, BackgroundImageStretchMode, winrt::Windows::UI::Xaml::Media::Stretch::UniformToFill)            \
+    X(winrt::Windows::UI::Xaml::HorizontalAlignment, BackgroundImageHorizontalAlignment, winrt::Windows::UI::Xaml::HorizontalAlignment::Center) \
+    X(winrt::Windows::UI::Xaml::VerticalAlignment, BackgroundImageVerticalAlignment, winrt::Windows::UI::Xaml::VerticalAlignment::Center)       \
+    X(bool, RetroTerminalEffect, false)                                                                                                         \
+    X(winrt::hstring, PixelShaderPath)
+
+// --------------------------- Core Settings ---------------------------
+//  All of these settings are defined in ICoreSettings.
+#define CORE_SETTINGS(X)                                                                                          \
+    X(int32_t, HistorySize, DEFAULT_HISTORY_SIZE)                                                                 \
+    X(int32_t, InitialRows, 30)                                                                                   \
+    X(int32_t, InitialCols, 80)                                                                                   \
+    X(bool, SnapOnInput, true)                                                                                    \
+    X(bool, AltGrAliasing, true)                                                                                  \
+    X(winrt::hstring, WordDelimiters, DEFAULT_WORD_DELIMITERS)                                                    \
+    X(bool, CopyOnSelect, false)                                                                                  \
+    X(bool, FocusFollowMouse, false)                                                                              \
+    X(winrt::Windows::Foundation::IReference<winrt::Microsoft::Terminal::Core::Color>, TabColor, nullptr)         \
+    X(winrt::Windows::Foundation::IReference<winrt::Microsoft::Terminal::Core::Color>, StartingTabColor, nullptr) \
+    X(bool, TrimBlockSelection, true)                                                                             \
+    X(bool, SuppressApplicationTitle)                                                                             \
+    X(bool, ForceVTInput, false)                                                                                  \
+    X(winrt::hstring, StartingTitle)                                                                              \
+    X(bool, DetectURLs, true)                                                                                     \
+    X(bool, VtPassthrough, false)                                                                                 \
+    X(bool, AutoMarkPrompts)
+
+// --------------------------- Control Settings ---------------------------
+//  All of these settings are defined in IControlSettings.
+#define CONTROL_SETTINGS(X)                                                                                                                              \
+    X(winrt::hstring, ProfileName)                                                                                                                       \
+    X(winrt::hstring, ProfileSource)                                                                                                                     \
+    X(bool, UseAcrylic, false)                                                                                                                           \
+    X(winrt::hstring, Padding, DEFAULT_PADDING)                                                                                                          \
+    X(winrt::hstring, FontFace, L"Consolas")                                                                                                             \
+    X(int32_t, FontSize, DEFAULT_FONT_SIZE)                                                                                                              \
+    X(winrt::Windows::UI::Text::FontWeight, FontWeight)                                                                                                  \
+    X(IFontFeatureMap, FontFeatures)                                                                                                                     \
+    X(IFontAxesMap, FontAxes)                                                                                                                            \
+    X(winrt::Microsoft::Terminal::Control::IKeyBindings, KeyBindings, nullptr)                                                                           \
+    X(winrt::hstring, Commandline)                                                                                                                       \
+    X(winrt::hstring, StartingDirectory)                                                                                                                 \
+    X(winrt::hstring, EnvironmentVariables)                                                                                                              \
+    X(winrt::Microsoft::Terminal::Control::ScrollbarState, ScrollState, winrt::Microsoft::Terminal::Control::ScrollbarState::Visible)                    \
+    X(winrt::Microsoft::Terminal::Control::TextAntialiasingMode, AntialiasingMode, winrt::Microsoft::Terminal::Control::TextAntialiasingMode::Grayscale) \
+    X(bool, ForceFullRepaintRendering, false)                                                                                                            \
+    X(bool, SoftwareRendering, false)                                                                                                                    \
+    X(bool, UseAtlasEngine, false)                                                                                                                       \
+    X(bool, ShowMarks, false)