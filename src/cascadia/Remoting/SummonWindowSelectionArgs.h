/*++
Copyright (c) Microsoft Corporation
Licensed under the MIT license.

Class Name:
- SummonWindowSelectionArgs.h

Abstract:
- This is a helper class for determining which window a should be summoned when
  a global hotkey is pressed. Parameters from a GlobalSummon action will be
  filled in here. The Monarch will use these to find the window that matches
  these args, and Summon() that Peasant.
- When the monarch finds a match, it will set FoundMatch to true. If it doesn't,
  then the Monarch window might need to create a new window matching these args
  instead.
--*/

#pragma once

#include "SummonWindowSelectionArgs.g.h"
#include "../cascadia/inc/cppwinrt_utils.h"

namespace winrt::Microsoft::Terminal::Remoting::implementation
{
    struct SummonWindowSelectionArgs : public SummonWindowSelectionArgsT<SummonWindowSelectionArgs>
    {
    public:
        SummonWindowSelectionArgs() = default;
        SummonWindowSelectionArgs(winrt::hstring name) :
            _WindowName{ name } {};

        WINRT_PROPERTY(winrt::hstring, WindowName);
<<<<<<< HEAD
        WINRT_PROPERTY(bool, FoundMatch, true);
        WINRT_PROPERTY(bool, OnCurrentDesktop, false);
        WINRT_PROPERTY(SummonWindowBehavior, SummonBehavior);
=======
        WINRT_PROPERTY(bool, FoundMatch, false);
>>>>>>> 4eb1d3a8
    };
}

namespace winrt::Microsoft::Terminal::Remoting::factory_implementation
{
    BASIC_FACTORY(SummonWindowSelectionArgs);
}
<|MERGE_RESOLUTION|>--- conflicted
+++ resolved
@@ -1,46 +1,43 @@
-/*++
-Copyright (c) Microsoft Corporation
-Licensed under the MIT license.
-
-Class Name:
-- SummonWindowSelectionArgs.h
-
-Abstract:
-- This is a helper class for determining which window a should be summoned when
-  a global hotkey is pressed. Parameters from a GlobalSummon action will be
-  filled in here. The Monarch will use these to find the window that matches
-  these args, and Summon() that Peasant.
-- When the monarch finds a match, it will set FoundMatch to true. If it doesn't,
-  then the Monarch window might need to create a new window matching these args
-  instead.
---*/
-
-#pragma once
-
-#include "SummonWindowSelectionArgs.g.h"
-#include "../cascadia/inc/cppwinrt_utils.h"
-
-namespace winrt::Microsoft::Terminal::Remoting::implementation
-{
-    struct SummonWindowSelectionArgs : public SummonWindowSelectionArgsT<SummonWindowSelectionArgs>
-    {
-    public:
-        SummonWindowSelectionArgs() = default;
-        SummonWindowSelectionArgs(winrt::hstring name) :
-            _WindowName{ name } {};
-
-        WINRT_PROPERTY(winrt::hstring, WindowName);
-<<<<<<< HEAD
-        WINRT_PROPERTY(bool, FoundMatch, true);
-        WINRT_PROPERTY(bool, OnCurrentDesktop, false);
-        WINRT_PROPERTY(SummonWindowBehavior, SummonBehavior);
-=======
-        WINRT_PROPERTY(bool, FoundMatch, false);
->>>>>>> 4eb1d3a8
-    };
-}
-
-namespace winrt::Microsoft::Terminal::Remoting::factory_implementation
-{
-    BASIC_FACTORY(SummonWindowSelectionArgs);
-}
+/*++
+Copyright (c) Microsoft Corporation
+Licensed under the MIT license.
+
+Class Name:
+- SummonWindowSelectionArgs.h
+
+Abstract:
+- This is a helper class for determining which window a should be summoned when
+  a global hotkey is pressed. Parameters from a GlobalSummon action will be
+  filled in here. The Monarch will use these to find the window that matches
+  these args, and Summon() that Peasant.
+- When the monarch finds a match, it will set FoundMatch to true. If it doesn't,
+  then the Monarch window might need to create a new window matching these args
+  instead.
+--*/
+
+#pragma once
+
+#include "SummonWindowSelectionArgs.g.h"
+#include "../cascadia/inc/cppwinrt_utils.h"
+
+namespace winrt::Microsoft::Terminal::Remoting::implementation
+{
+    struct SummonWindowSelectionArgs : public SummonWindowSelectionArgsT<SummonWindowSelectionArgs>
+    {
+    public:
+        SummonWindowSelectionArgs() = default;
+        SummonWindowSelectionArgs(winrt::hstring name) :
+            _WindowName{ name } {};
+
+        WINRT_PROPERTY(winrt::hstring, WindowName);
+
+        WINRT_PROPERTY(bool, FoundMatch, false);
+        WINRT_PROPERTY(bool, OnCurrentDesktop, false);
+        WINRT_PROPERTY(SummonWindowBehavior, SummonBehavior);
+    };
+}
+
+namespace winrt::Microsoft::Terminal::Remoting::factory_implementation
+{
+    BASIC_FACTORY(SummonWindowSelectionArgs);
+}