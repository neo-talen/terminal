<!--
    Copyright (c) Microsoft Corporation. All rights reserved. Licensed under
    the MIT License. See LICENSE in the project root for license information.
-->
<Page x:Class="Microsoft.Terminal.Settings.Editor.GlobalAppearance"
      xmlns="http://schemas.microsoft.com/winfx/2006/xaml/presentation"
      xmlns:x="http://schemas.microsoft.com/winfx/2006/xaml"
      xmlns:d="http://schemas.microsoft.com/expression/blend/2008"
      xmlns:local="using:Microsoft.Terminal.Settings.Editor"
      xmlns:mc="http://schemas.openxmlformats.org/markup-compatibility/2006"
      xmlns:model="using:Microsoft.Terminal.Settings.Model"
      xmlns:muxc="using:Microsoft.UI.Xaml.Controls"
      mc:Ignorable="d">

    <Page.Resources>
        <ResourceDictionary>
            <ResourceDictionary.MergedDictionaries>
                <ResourceDictionary Source="CommonResources.xaml" />
            </ResourceDictionary.MergedDictionaries>

            <DataTemplate x:Key="EnumComboBoxTemplate"
                          x:DataType="local:EnumEntry">
                <TextBlock Text="{x:Bind EnumName, Mode=OneWay}" />
            </DataTemplate>
        </ResourceDictionary>
    </Page.Resources>

    <ScrollViewer ViewChanging="ViewChanging">
        <StackPanel Style="{StaticResource SettingsStackStyle}">
            <!--  Language  -->
            <local:SettingContainer x:Uid="Globals_Language"
                                    Visibility="{x:Bind ViewModel.LanguageSelectorAvailable}">
                <ComboBox ItemsSource="{x:Bind ViewModel.LanguageList}"
                          SelectedItem="{x:Bind ViewModel.CurrentLanguage, Mode=TwoWay}">
                    <ComboBox.ItemTemplate>
                        <DataTemplate x:DataType="x:String">
                            <TextBlock Text="{x:Bind local:GlobalAppearanceViewModel.LanguageDisplayConverter((x:String))}" />
                        </DataTemplate>
                    </ComboBox.ItemTemplate>
                </ComboBox>
            </local:SettingContainer>

            <!--  Theme  -->
            <local:SettingContainer x:Uid="Globals_Theme">
                <ComboBox AutomationProperties.AccessibilityView="Content"
<<<<<<< HEAD
                          ItemsSource="{x:Bind ThemeList, Mode=OneWay}"
                          SelectedItem="{x:Bind CurrentTheme, Mode=TwoWay}"
                          Style="{StaticResource ComboBoxSettingStyle}">
                    <ComboBox.ItemTemplate>
                        <DataTemplate x:DataType="model:Theme">
                            <TextBlock Text="{x:Bind local:GlobalAppearance.ThemeNameConverter((model:Theme)), Mode=OneWay}" />
=======
                          ItemsSource="{x:Bind ViewModel.ThemeList, Mode=OneWay}"
                          SelectedItem="{x:Bind ViewModel.CurrentTheme, Mode=TwoWay}"
                          Style="{StaticResource ComboBoxSettingStyle}">
                    <ComboBox.ItemTemplate>
                        <DataTemplate x:DataType="model:Theme">
                            <TextBlock Text="{x:Bind local:GlobalAppearanceViewModel.ThemeNameConverter((model:Theme)), Mode=OneWay}" />
>>>>>>> 3f219965
                        </DataTemplate>
                    </ComboBox.ItemTemplate>
                </ComboBox>
            </local:SettingContainer>

            <!--  Always show tabs  -->
            <local:SettingContainer x:Uid="Globals_AlwaysShowTabs">
                <ToggleSwitch IsOn="{x:Bind ViewModel.AlwaysShowTabs, Mode=TwoWay}"
                              Style="{StaticResource ToggleSwitchInExpanderStyle}" />
            </local:SettingContainer>

            <!--  Position of new tab  -->
            <local:SettingContainer x:Uid="Globals_NewTabPosition">
                <ComboBox AutomationProperties.AccessibilityView="Content"
                          ItemTemplate="{StaticResource EnumComboBoxTemplate}"
                          ItemsSource="{x:Bind ViewModel.NewTabPositionList, Mode=OneWay}"
                          SelectedItem="{x:Bind ViewModel.CurrentNewTabPosition, Mode=TwoWay}"
                          Style="{StaticResource ComboBoxSettingStyle}" />
            </local:SettingContainer>

            <!--  Show Titlebar  -->
            <local:SettingContainer x:Uid="Globals_ShowTitlebar">
                <ToggleSwitch IsOn="{x:Bind ViewModel.ShowTabsInTitlebar, Mode=TwoWay}"
                              Style="{StaticResource ToggleSwitchInExpanderStyle}" />
            </local:SettingContainer>

            <!--  Show Acrylic in Tab Row  -->
            <local:SettingContainer x:Uid="Globals_AcrylicTabRow">
                <ToggleSwitch IsOn="{x:Bind ViewModel.UseAcrylicInTabRow, Mode=TwoWay}"
                              Style="{StaticResource ToggleSwitchInExpanderStyle}" />
            </local:SettingContainer>

            <!--  Show Title in Titlebar  -->
            <local:SettingContainer x:Uid="Globals_ShowTitleInTitlebar">
                <ToggleSwitch IsOn="{x:Bind ViewModel.ShowTitleInTitlebar, Mode=TwoWay}"
                              Style="{StaticResource ToggleSwitchInExpanderStyle}" />
            </local:SettingContainer>

            <!--  Always on Top  -->
            <local:SettingContainer x:Uid="Globals_AlwaysOnTop">
                <ToggleSwitch IsOn="{x:Bind ViewModel.AlwaysOnTop, Mode=TwoWay}"
                              Style="{StaticResource ToggleSwitchInExpanderStyle}" />
            </local:SettingContainer>

            <!--  Tab Width Mode  -->
            <local:SettingContainer x:Uid="Globals_TabWidthMode">
                <ComboBox AutomationProperties.AccessibilityView="Content"
                          ItemTemplate="{StaticResource EnumComboBoxTemplate}"
                          ItemsSource="{x:Bind ViewModel.TabWidthModeList, Mode=OneWay}"
                          SelectedItem="{x:Bind ViewModel.CurrentTabWidthMode, Mode=TwoWay}"
                          Style="{StaticResource ComboBoxSettingStyle}" />
            </local:SettingContainer>

            <!--  Disable Animations  -->
            <!--  NOTE: the UID is "DisablePaneAnimationsReversed" not "DisablePaneAnimations". See GH#9124 for more details.  -->
            <local:SettingContainer x:Uid="Globals_DisableAnimationsReversed">
                <ToggleSwitch IsOn="{x:Bind ViewModel.InvertedDisableAnimations, Mode=TwoWay}"
                              Style="{StaticResource ToggleSwitchInExpanderStyle}" />
            </local:SettingContainer>

            <!--  Always Show Notification Icon  -->
            <local:SettingContainer x:Uid="Globals_AlwaysShowNotificationIcon">
                <ToggleSwitch IsOn="{x:Bind ViewModel.AlwaysShowNotificationIcon, Mode=TwoWay}"
                              Style="{StaticResource ToggleSwitchInExpanderStyle}" />
            </local:SettingContainer>

            <!--  Minimize To Notification Area  -->
            <local:SettingContainer x:Uid="Globals_MinimizeToNotificationArea">
                <ToggleSwitch IsOn="{x:Bind ViewModel.MinimizeToNotificationArea, Mode=TwoWay}"
                              Style="{StaticResource ToggleSwitchInExpanderStyle}" />
            </local:SettingContainer>
        </StackPanel>
    </ScrollViewer>
</Page>
<|MERGE_RESOLUTION|>--- conflicted
+++ resolved
@@ -1,134 +1,125 @@
-<!--
-    Copyright (c) Microsoft Corporation. All rights reserved. Licensed under
-    the MIT License. See LICENSE in the project root for license information.
--->
-<Page x:Class="Microsoft.Terminal.Settings.Editor.GlobalAppearance"
-      xmlns="http://schemas.microsoft.com/winfx/2006/xaml/presentation"
-      xmlns:x="http://schemas.microsoft.com/winfx/2006/xaml"
-      xmlns:d="http://schemas.microsoft.com/expression/blend/2008"
-      xmlns:local="using:Microsoft.Terminal.Settings.Editor"
-      xmlns:mc="http://schemas.openxmlformats.org/markup-compatibility/2006"
-      xmlns:model="using:Microsoft.Terminal.Settings.Model"
-      xmlns:muxc="using:Microsoft.UI.Xaml.Controls"
-      mc:Ignorable="d">
-
-    <Page.Resources>
-        <ResourceDictionary>
-            <ResourceDictionary.MergedDictionaries>
-                <ResourceDictionary Source="CommonResources.xaml" />
-            </ResourceDictionary.MergedDictionaries>
-
-            <DataTemplate x:Key="EnumComboBoxTemplate"
-                          x:DataType="local:EnumEntry">
-                <TextBlock Text="{x:Bind EnumName, Mode=OneWay}" />
-            </DataTemplate>
-        </ResourceDictionary>
-    </Page.Resources>
-
-    <ScrollViewer ViewChanging="ViewChanging">
-        <StackPanel Style="{StaticResource SettingsStackStyle}">
-            <!--  Language  -->
-            <local:SettingContainer x:Uid="Globals_Language"
-                                    Visibility="{x:Bind ViewModel.LanguageSelectorAvailable}">
-                <ComboBox ItemsSource="{x:Bind ViewModel.LanguageList}"
-                          SelectedItem="{x:Bind ViewModel.CurrentLanguage, Mode=TwoWay}">
-                    <ComboBox.ItemTemplate>
-                        <DataTemplate x:DataType="x:String">
-                            <TextBlock Text="{x:Bind local:GlobalAppearanceViewModel.LanguageDisplayConverter((x:String))}" />
-                        </DataTemplate>
-                    </ComboBox.ItemTemplate>
-                </ComboBox>
-            </local:SettingContainer>
-
-            <!--  Theme  -->
-            <local:SettingContainer x:Uid="Globals_Theme">
-                <ComboBox AutomationProperties.AccessibilityView="Content"
-<<<<<<< HEAD
-                          ItemsSource="{x:Bind ThemeList, Mode=OneWay}"
-                          SelectedItem="{x:Bind CurrentTheme, Mode=TwoWay}"
-                          Style="{StaticResource ComboBoxSettingStyle}">
-                    <ComboBox.ItemTemplate>
-                        <DataTemplate x:DataType="model:Theme">
-                            <TextBlock Text="{x:Bind local:GlobalAppearance.ThemeNameConverter((model:Theme)), Mode=OneWay}" />
-=======
-                          ItemsSource="{x:Bind ViewModel.ThemeList, Mode=OneWay}"
-                          SelectedItem="{x:Bind ViewModel.CurrentTheme, Mode=TwoWay}"
-                          Style="{StaticResource ComboBoxSettingStyle}">
-                    <ComboBox.ItemTemplate>
-                        <DataTemplate x:DataType="model:Theme">
-                            <TextBlock Text="{x:Bind local:GlobalAppearanceViewModel.ThemeNameConverter((model:Theme)), Mode=OneWay}" />
->>>>>>> 3f219965
-                        </DataTemplate>
-                    </ComboBox.ItemTemplate>
-                </ComboBox>
-            </local:SettingContainer>
-
-            <!--  Always show tabs  -->
-            <local:SettingContainer x:Uid="Globals_AlwaysShowTabs">
-                <ToggleSwitch IsOn="{x:Bind ViewModel.AlwaysShowTabs, Mode=TwoWay}"
-                              Style="{StaticResource ToggleSwitchInExpanderStyle}" />
-            </local:SettingContainer>
-
-            <!--  Position of new tab  -->
-            <local:SettingContainer x:Uid="Globals_NewTabPosition">
-                <ComboBox AutomationProperties.AccessibilityView="Content"
-                          ItemTemplate="{StaticResource EnumComboBoxTemplate}"
-                          ItemsSource="{x:Bind ViewModel.NewTabPositionList, Mode=OneWay}"
-                          SelectedItem="{x:Bind ViewModel.CurrentNewTabPosition, Mode=TwoWay}"
-                          Style="{StaticResource ComboBoxSettingStyle}" />
-            </local:SettingContainer>
-
-            <!--  Show Titlebar  -->
-            <local:SettingContainer x:Uid="Globals_ShowTitlebar">
-                <ToggleSwitch IsOn="{x:Bind ViewModel.ShowTabsInTitlebar, Mode=TwoWay}"
-                              Style="{StaticResource ToggleSwitchInExpanderStyle}" />
-            </local:SettingContainer>
-
-            <!--  Show Acrylic in Tab Row  -->
-            <local:SettingContainer x:Uid="Globals_AcrylicTabRow">
-                <ToggleSwitch IsOn="{x:Bind ViewModel.UseAcrylicInTabRow, Mode=TwoWay}"
-                              Style="{StaticResource ToggleSwitchInExpanderStyle}" />
-            </local:SettingContainer>
-
-            <!--  Show Title in Titlebar  -->
-            <local:SettingContainer x:Uid="Globals_ShowTitleInTitlebar">
-                <ToggleSwitch IsOn="{x:Bind ViewModel.ShowTitleInTitlebar, Mode=TwoWay}"
-                              Style="{StaticResource ToggleSwitchInExpanderStyle}" />
-            </local:SettingContainer>
-
-            <!--  Always on Top  -->
-            <local:SettingContainer x:Uid="Globals_AlwaysOnTop">
-                <ToggleSwitch IsOn="{x:Bind ViewModel.AlwaysOnTop, Mode=TwoWay}"
-                              Style="{StaticResource ToggleSwitchInExpanderStyle}" />
-            </local:SettingContainer>
-
-            <!--  Tab Width Mode  -->
-            <local:SettingContainer x:Uid="Globals_TabWidthMode">
-                <ComboBox AutomationProperties.AccessibilityView="Content"
-                          ItemTemplate="{StaticResource EnumComboBoxTemplate}"
-                          ItemsSource="{x:Bind ViewModel.TabWidthModeList, Mode=OneWay}"
-                          SelectedItem="{x:Bind ViewModel.CurrentTabWidthMode, Mode=TwoWay}"
-                          Style="{StaticResource ComboBoxSettingStyle}" />
-            </local:SettingContainer>
-
-            <!--  Disable Animations  -->
-            <!--  NOTE: the UID is "DisablePaneAnimationsReversed" not "DisablePaneAnimations". See GH#9124 for more details.  -->
-            <local:SettingContainer x:Uid="Globals_DisableAnimationsReversed">
-                <ToggleSwitch IsOn="{x:Bind ViewModel.InvertedDisableAnimations, Mode=TwoWay}"
-                              Style="{StaticResource ToggleSwitchInExpanderStyle}" />
-            </local:SettingContainer>
-
-            <!--  Always Show Notification Icon  -->
-            <local:SettingContainer x:Uid="Globals_AlwaysShowNotificationIcon">
-                <ToggleSwitch IsOn="{x:Bind ViewModel.AlwaysShowNotificationIcon, Mode=TwoWay}"
-                              Style="{StaticResource ToggleSwitchInExpanderStyle}" />
-            </local:SettingContainer>
-
-            <!--  Minimize To Notification Area  -->
-            <local:SettingContainer x:Uid="Globals_MinimizeToNotificationArea">
-                <ToggleSwitch IsOn="{x:Bind ViewModel.MinimizeToNotificationArea, Mode=TwoWay}"
-                              Style="{StaticResource ToggleSwitchInExpanderStyle}" />
-            </local:SettingContainer>
-        </StackPanel>
-    </ScrollViewer>
-</Page>
+<!--
+    Copyright (c) Microsoft Corporation. All rights reserved. Licensed under
+    the MIT License. See LICENSE in the project root for license information.
+-->
+<Page x:Class="Microsoft.Terminal.Settings.Editor.GlobalAppearance"
+      xmlns="http://schemas.microsoft.com/winfx/2006/xaml/presentation"
+      xmlns:x="http://schemas.microsoft.com/winfx/2006/xaml"
+      xmlns:d="http://schemas.microsoft.com/expression/blend/2008"
+      xmlns:local="using:Microsoft.Terminal.Settings.Editor"
+      xmlns:mc="http://schemas.openxmlformats.org/markup-compatibility/2006"
+      xmlns:model="using:Microsoft.Terminal.Settings.Model"
+      xmlns:muxc="using:Microsoft.UI.Xaml.Controls"
+      mc:Ignorable="d">
+
+    <Page.Resources>
+        <ResourceDictionary>
+            <ResourceDictionary.MergedDictionaries>
+                <ResourceDictionary Source="CommonResources.xaml" />
+            </ResourceDictionary.MergedDictionaries>
+
+            <DataTemplate x:Key="EnumComboBoxTemplate"
+                          x:DataType="local:EnumEntry">
+                <TextBlock Text="{x:Bind EnumName, Mode=OneWay}" />
+            </DataTemplate>
+        </ResourceDictionary>
+    </Page.Resources>
+
+    <ScrollViewer ViewChanging="ViewChanging">
+        <StackPanel Style="{StaticResource SettingsStackStyle}">
+            <!--  Language  -->
+            <local:SettingContainer x:Uid="Globals_Language"
+                                    Visibility="{x:Bind ViewModel.LanguageSelectorAvailable}">
+                <ComboBox ItemsSource="{x:Bind ViewModel.LanguageList}"
+                          SelectedItem="{x:Bind ViewModel.CurrentLanguage, Mode=TwoWay}">
+                    <ComboBox.ItemTemplate>
+                        <DataTemplate x:DataType="x:String">
+                            <TextBlock Text="{x:Bind local:GlobalAppearanceViewModel.LanguageDisplayConverter((x:String))}" />
+                        </DataTemplate>
+                    </ComboBox.ItemTemplate>
+                </ComboBox>
+            </local:SettingContainer>
+
+            <!--  Theme  -->
+            <local:SettingContainer x:Uid="Globals_Theme">
+                <ComboBox AutomationProperties.AccessibilityView="Content"
+                          ItemsSource="{x:Bind ViewModel.ThemeList, Mode=OneWay}"
+                          SelectedItem="{x:Bind ViewModel.CurrentTheme, Mode=TwoWay}"
+                          Style="{StaticResource ComboBoxSettingStyle}">
+                    <ComboBox.ItemTemplate>
+                        <DataTemplate x:DataType="model:Theme">
+                            <TextBlock Text="{x:Bind local:GlobalAppearanceViewModel.ThemeNameConverter((model:Theme)), Mode=OneWay}" />
+                        </DataTemplate>
+                    </ComboBox.ItemTemplate>
+                </ComboBox>
+            </local:SettingContainer>
+
+            <!--  Always show tabs  -->
+            <local:SettingContainer x:Uid="Globals_AlwaysShowTabs">
+                <ToggleSwitch IsOn="{x:Bind ViewModel.AlwaysShowTabs, Mode=TwoWay}"
+                              Style="{StaticResource ToggleSwitchInExpanderStyle}" />
+            </local:SettingContainer>
+
+            <!--  Position of new tab  -->
+            <local:SettingContainer x:Uid="Globals_NewTabPosition">
+                <ComboBox AutomationProperties.AccessibilityView="Content"
+                          ItemTemplate="{StaticResource EnumComboBoxTemplate}"
+                          ItemsSource="{x:Bind ViewModel.NewTabPositionList, Mode=OneWay}"
+                          SelectedItem="{x:Bind ViewModel.CurrentNewTabPosition, Mode=TwoWay}"
+                          Style="{StaticResource ComboBoxSettingStyle}" />
+            </local:SettingContainer>
+
+            <!--  Show Titlebar  -->
+            <local:SettingContainer x:Uid="Globals_ShowTitlebar">
+                <ToggleSwitch IsOn="{x:Bind ViewModel.ShowTabsInTitlebar, Mode=TwoWay}"
+                              Style="{StaticResource ToggleSwitchInExpanderStyle}" />
+            </local:SettingContainer>
+
+            <!--  Show Acrylic in Tab Row  -->
+            <local:SettingContainer x:Uid="Globals_AcrylicTabRow">
+                <ToggleSwitch IsOn="{x:Bind ViewModel.UseAcrylicInTabRow, Mode=TwoWay}"
+                              Style="{StaticResource ToggleSwitchInExpanderStyle}" />
+            </local:SettingContainer>
+
+            <!--  Show Title in Titlebar  -->
+            <local:SettingContainer x:Uid="Globals_ShowTitleInTitlebar">
+                <ToggleSwitch IsOn="{x:Bind ViewModel.ShowTitleInTitlebar, Mode=TwoWay}"
+                              Style="{StaticResource ToggleSwitchInExpanderStyle}" />
+            </local:SettingContainer>
+
+            <!--  Always on Top  -->
+            <local:SettingContainer x:Uid="Globals_AlwaysOnTop">
+                <ToggleSwitch IsOn="{x:Bind ViewModel.AlwaysOnTop, Mode=TwoWay}"
+                              Style="{StaticResource ToggleSwitchInExpanderStyle}" />
+            </local:SettingContainer>
+
+            <!--  Tab Width Mode  -->
+            <local:SettingContainer x:Uid="Globals_TabWidthMode">
+                <ComboBox AutomationProperties.AccessibilityView="Content"
+                          ItemTemplate="{StaticResource EnumComboBoxTemplate}"
+                          ItemsSource="{x:Bind ViewModel.TabWidthModeList, Mode=OneWay}"
+                          SelectedItem="{x:Bind ViewModel.CurrentTabWidthMode, Mode=TwoWay}"
+                          Style="{StaticResource ComboBoxSettingStyle}" />
+            </local:SettingContainer>
+
+            <!--  Disable Animations  -->
+            <!--  NOTE: the UID is "DisablePaneAnimationsReversed" not "DisablePaneAnimations". See GH#9124 for more details.  -->
+            <local:SettingContainer x:Uid="Globals_DisableAnimationsReversed">
+                <ToggleSwitch IsOn="{x:Bind ViewModel.InvertedDisableAnimations, Mode=TwoWay}"
+                              Style="{StaticResource ToggleSwitchInExpanderStyle}" />
+            </local:SettingContainer>
+
+            <!--  Always Show Notification Icon  -->
+            <local:SettingContainer x:Uid="Globals_AlwaysShowNotificationIcon">
+                <ToggleSwitch IsOn="{x:Bind ViewModel.AlwaysShowNotificationIcon, Mode=TwoWay}"
+                              Style="{StaticResource ToggleSwitchInExpanderStyle}" />
+            </local:SettingContainer>
+
+            <!--  Minimize To Notification Area  -->
+            <local:SettingContainer x:Uid="Globals_MinimizeToNotificationArea">
+                <ToggleSwitch IsOn="{x:Bind ViewModel.MinimizeToNotificationArea, Mode=TwoWay}"
+                              Style="{StaticResource ToggleSwitchInExpanderStyle}" />
+            </local:SettingContainer>
+        </StackPanel>
+    </ScrollViewer>
+</Page>