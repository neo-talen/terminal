--- conflicted
+++ resolved
@@ -1,529 +1,512 @@
-// Copyright (c) Microsoft Corporation.
-// Licensed under the MIT license.
-
-#include "precomp.h"
-
-#include "UiaRenderer.hpp"
-
-#pragma hdrstop
-
-using namespace Microsoft::Console::Render;
-using namespace Microsoft::Console::Types;
-
-// Routine Description:
-// - Constructs a UIA engine for console text
-//   which primarily notifies automation clients of any activity
-UiaEngine::UiaEngine(IUiaEventDispatcher* dispatcher) :
-    _dispatcher{ THROW_HR_IF_NULL(E_INVALIDARG, dispatcher) },
-    _isPainting{ false },
-    _selectionChanged{ false },
-    _textBufferChanged{ false },
-    _cursorChanged{ false },
-    _isEnabled{ true },
-    _prevSelection{},
-    _prevCursorRegion{},
-    RenderEngineBase()
-{
-}
-
-// Routine Description:
-// - Sets this engine to enabled allowing presentation to occur
-// Arguments:
-// - <none>
-// Return Value:
-// - S_OK
-[[nodiscard]] HRESULT UiaEngine::Enable() noexcept
-{
-    _isEnabled = true;
-    return S_OK;
-}
-
-// Routine Description:
-// - Sets this engine to disabled to prevent presentation from occurring
-// Arguments:
-// - <none>
-// Return Value:
-// - S_OK
-[[nodiscard]] HRESULT UiaEngine::Disable() noexcept
-{
-    _isEnabled = false;
-    return S_OK;
-}
-
-// Routine Description:
-// - Notifies us that the console has changed the character region specified.
-// - NOTE: This typically triggers on cursor or text buffer changes
-// Arguments:
-// - psrRegion - Character region (SMALL_RECT) that has been changed
-// Return Value:
-// - S_OK, else an appropriate HRESULT for failing to allocate or write.
-[[nodiscard]] HRESULT UiaEngine::Invalidate(const SMALL_RECT* const /*psrRegion*/) noexcept
-{
-    _textBufferChanged = true;
-    return S_OK;
-}
-
-// Routine Description:
-// - Notifies us that the console has changed the position of the cursor.
-//  For UIA, this doesn't mean anything. So do nothing.
-// Arguments:
-// - psrRegion - the region covered by the cursor
-// Return Value:
-// - S_OK
-[[nodiscard]] HRESULT UiaEngine::InvalidateCursor(const SMALL_RECT* const psrRegion) noexcept
-try
-{
-    RETURN_HR_IF_NULL(E_INVALIDARG, psrRegion);
-
-    // check if cursor moved
-    if (*psrRegion != _prevCursorRegion)
-    {
-        _prevCursorRegion = *psrRegion;
-        _cursorChanged = true;
-    }
-    return S_OK;
-}
-CATCH_RETURN();
-
-// Routine Description:
-// - Invalidates a rectangle describing a pixel area on the display
-//  For UIA, this doesn't mean anything. So do nothing.
-// Arguments:
-// - prcDirtyClient - pixel rectangle
-// Return Value:
-// - S_FALSE
-[[nodiscard]] HRESULT UiaEngine::InvalidateSystem(const RECT* const /*prcDirtyClient*/) noexcept
-{
-    return S_FALSE;
-}
-
-// Routine Description:
-// - Notifies us that the console has changed the selection region and would
-//      like it updated
-// Arguments:
-// - rectangles - One or more rectangles describing character positions on the grid
-// Return Value:
-// - S_OK
-[[nodiscard]] HRESULT UiaEngine::InvalidateSelection(const std::vector<SMALL_RECT>& rectangles) noexcept
-{
-    // early exit: different number of rows
-    if (_prevSelection.size() != rectangles.size())
-    {
-        try
-        {
-            _selectionChanged = true;
-            _prevSelection = rectangles;
-        }
-        CATCH_LOG_RETURN_HR(E_FAIL);
-        return S_OK;
-    }
-
-    for (size_t i = 0; i < rectangles.size(); i++)
-    {
-        try
-        {
-            const auto prevRect = _prevSelection.at(i);
-            const auto newRect = rectangles.at(i);
-
-            // if any value is different, selection has changed
-            if (prevRect.Top != newRect.Top || prevRect.Right != newRect.Right || prevRect.Left != newRect.Left || prevRect.Bottom != newRect.Bottom)
-            {
-                _selectionChanged = true;
-                _prevSelection = rectangles;
-                return S_OK;
-            }
-        }
-        CATCH_LOG_RETURN_HR(E_FAIL);
-    }
-
-    // assume selection has not changed
-    _selectionChanged = false;
-    return S_OK;
-}
-
-// Routine Description:
-// - Scrolls the existing dirty region (if it exists) and
-//   invalidates the area that is uncovered in the window.
-// Arguments:
-// - pcoordDelta - The number of characters to move and uncover.
-//               - -Y is up, Y is down, -X is left, X is right.
-// Return Value:
-// - S_OK
-[[nodiscard]] HRESULT UiaEngine::InvalidateScroll(const COORD* const /*pcoordDelta*/) noexcept
-{
-    return S_FALSE;
-}
-
-// Routine Description:
-// - Notifies to repaint everything.
-// - NOTE: Use sparingly. Only use when something that could affect the entire
-//      frame simultaneously occurs.
-// Arguments:
-// - <none>
-// Return Value:
-// - S_OK, else an appropriate HRESULT for failing to allocate or write.
-[[nodiscard]] HRESULT UiaEngine::InvalidateAll() noexcept
-{
-    _textBufferChanged = true;
-    return S_OK;
-}
-
-// Routine Description:
-<<<<<<< HEAD
-=======
-// - This currently has no effect in this renderer.
-// Arguments:
-// - pForcePaint - Always filled with false
-// Return Value:
-// - S_FALSE because we don't use this.
-[[nodiscard]] HRESULT UiaEngine::InvalidateCircling(_Out_ bool* const pForcePaint) noexcept
-{
-    RETURN_HR_IF_NULL(E_INVALIDARG, pForcePaint);
-
-    *pForcePaint = false;
-    return S_FALSE;
-}
-
-[[nodiscard]] HRESULT UiaEngine::NotifyNewText(const std::wstring_view newText) noexcept
-try
-{
-    if (!newText.empty())
-    {
-        _newOutput.append(newText);
-        _newOutput.push_back(L'\n');
-    }
-    return S_OK;
-}
-CATCH_LOG_RETURN_HR(E_FAIL);
-
-// Routine Description:
->>>>>>> ee83081b
-// - This is unused by this renderer.
-// Arguments:
-// - pForcePaint - always filled with false.
-// Return Value:
-// - S_FALSE because this is unused.
-[[nodiscard]] HRESULT UiaEngine::PrepareForTeardown(_Out_ bool* const pForcePaint) noexcept
-{
-    RETURN_HR_IF_NULL(E_INVALIDARG, pForcePaint);
-
-    *pForcePaint = false;
-    return S_FALSE;
-}
-
-// Routine Description:
-// - Prepares internal structures for a painting operation.
-// Arguments:
-// - <none>
-// Return Value:
-// - S_OK if we started to paint. S_FALSE if we didn't need to paint.
-[[nodiscard]] HRESULT UiaEngine::StartPaint() noexcept
-{
-    RETURN_HR_IF(S_FALSE, !_isEnabled);
-
-    // add more events here
-    const bool somethingToDo = _selectionChanged || _textBufferChanged || _cursorChanged || !_queuedOutput.empty();
-
-    // If there's nothing to do, quick return
-    RETURN_HR_IF(S_FALSE, !somethingToDo);
-
-    _isPainting = true;
-    return S_OK;
-}
-
-// Routine Description:
-// - Ends batch drawing and notifies automation clients of updated regions
-// Arguments:
-// - <none>
-// Return Value:
-// - S_OK, else an appropriate HRESULT for failing to allocate or write.
-[[nodiscard]] HRESULT UiaEngine::EndPaint() noexcept
-{
-    RETURN_HR_IF(S_FALSE, !_isEnabled);
-    RETURN_HR_IF(E_INVALIDARG, !_isPainting); // invalid to end paint when we're not painting
-
-    // Snap this now while we're still under lock
-    // so present can work on the copy while another
-    // thread might start filling the next "frame"
-    // worth of text data.
-    std::swap(_queuedOutput, _newOutput);
-    _newOutput.clear();
-    return S_OK;
-}
-
-// RenderEngineBase defines a WaitUntilCanRender() that sleeps for 8ms to throttle rendering.
-// But UiaEngine is never the only engine running. Overriding this function prevents
-// us from sleeping 16ms per frame, when the other engine also sleeps for 8ms.
-void UiaEngine::WaitUntilCanRender() noexcept
-{
-}
-
-// Routine Description:
-// - Used to perform longer running presentation steps outside the lock so the
-//      other threads can continue.
-// - Not currently used by UiaEngine.
-// Arguments:
-// - <none>
-// Return Value:
-// - S_FALSE since we do nothing.
-[[nodiscard]] HRESULT UiaEngine::Present() noexcept
-{
-    RETURN_HR_IF(S_FALSE, !_isEnabled);
-
-    // Fire UIA Events here
-    if (_selectionChanged)
-    {
-        try
-        {
-            _dispatcher->SignalSelectionChanged();
-        }
-        CATCH_LOG();
-    }
-    if (_textBufferChanged)
-    {
-        try
-        {
-            _dispatcher->SignalTextChanged();
-        }
-        CATCH_LOG();
-    }
-    if (_cursorChanged)
-    {
-        try
-        {
-            _dispatcher->SignalCursorChanged();
-        }
-        CATCH_LOG();
-    }
-    try
-    {
-        // The speech API is limited to 1000 characters at a time.
-        // Break up the output into 1000 character chunks to ensure
-        // the output isn't cut off.
-        static constexpr size_t sapiLimit{ 1000 };
-        const std::wstring_view output{ _queuedOutput };
-        for (size_t offset = 0;; offset += sapiLimit)
-        {
-            const auto croppedText{ output.substr(offset, sapiLimit) };
-            if (croppedText.empty())
-            {
-                break;
-            }
-            _dispatcher->NotifyNewOutput(croppedText);
-        }
-    }
-    CATCH_LOG();
-
-    _selectionChanged = false;
-    _textBufferChanged = false;
-    _cursorChanged = false;
-    _isPainting = false;
-    _queuedOutput.clear();
-
-    return S_OK;
-}
-
-// Routine Description:
-// - This is currently unused.
-// Arguments:
-// - <none>
-// Return Value:
-// - S_FALSE
-[[nodiscard]] HRESULT UiaEngine::ScrollFrame() noexcept
-{
-    return S_FALSE;
-}
-
-// Routine Description:
-// - Paints the background of the invalid area of the frame.
-//  For UIA, this doesn't mean anything. So do nothing.
-// Arguments:
-// - <none>
-// Return Value:
-// - S_FALSE since we do nothing
-[[nodiscard]] HRESULT UiaEngine::PaintBackground() noexcept
-{
-    return S_FALSE;
-}
-
-// Routine Description:
-// - Places one line of text onto the screen at the given position
-//  For UIA, this doesn't mean anything. So do nothing.
-// Arguments:
-// - clusters - Iterable collection of cluster information (text and columns it should consume)
-// - coord - Character coordinate position in the cell grid
-// - fTrimLeft - Whether or not to trim off the left half of a double wide character
-// Return Value:
-// - S_FALSE
-[[nodiscard]] HRESULT UiaEngine::PaintBufferLine(gsl::span<const Cluster> const /*clusters*/,
-                                                 COORD const /*coord*/,
-                                                 const bool /*trimLeft*/,
-                                                 const bool /*lineWrapped*/) noexcept
-{
-    return S_FALSE;
-}
-
-// Routine Description:
-// - Paints lines around cells (draws in pieces of the grid)
-//  For UIA, this doesn't mean anything. So do nothing.
-// Arguments:
-// - lines - <unused>
-// - color - <unused>
-// - cchLine - <unused>
-// - coordTarget - <unused>
-// Return Value:
-// - S_FALSE
-[[nodiscard]] HRESULT UiaEngine::PaintBufferGridLines(GridLineSet const /*lines*/,
-                                                      COLORREF const /*color*/,
-                                                      size_t const /*cchLine*/,
-                                                      COORD const /*coordTarget*/) noexcept
-{
-    return S_FALSE;
-}
-
-// Routine Description:
-//  - Reads the selected area, selection mode, and active screen buffer
-//    from the global properties and dispatches a GDI invert on the selected text area.
-//  Because the selection is the responsibility of the terminal, and not the
-//      host, render nothing.
-// Arguments:
-//  - rect - Rectangle to invert or highlight to make the selection area
-// Return Value:
-// - S_FALSE
-[[nodiscard]] HRESULT UiaEngine::PaintSelection(const SMALL_RECT /*rect*/) noexcept
-{
-    return S_FALSE;
-}
-
-// Routine Description:
-// - Draws the cursor on the screen
-//  For UIA, this doesn't mean anything. So do nothing.
-// Arguments:
-// - options - Packed options relevant to how to draw the cursor
-// Return Value:
-// - S_FALSE
-[[nodiscard]] HRESULT UiaEngine::PaintCursor(const CursorOptions& /*options*/) noexcept
-{
-    return S_FALSE;
-}
-
-// Routine Description:
-// - Updates the default brush colors used for drawing
-//  For UIA, this doesn't mean anything. So do nothing.
-// Arguments:
-// - textAttributes - <unused>
-// - renderSettings - <unused>
-// - pData - <unused>
-// - usingSoftFont - <unused>
-// - isSettingDefaultBrushes - <unused>
-// Return Value:
-// - S_FALSE since we do nothing
-[[nodiscard]] HRESULT UiaEngine::UpdateDrawingBrushes(const TextAttribute& /*textAttributes*/,
-                                                      const RenderSettings& /*renderSettings*/,
-                                                      const gsl::not_null<IRenderData*> /*pData*/,
-                                                      const bool /*usingSoftFont*/,
-                                                      const bool /*isSettingDefaultBrushes*/) noexcept
-{
-    return S_FALSE;
-}
-
-// Routine Description:
-// - Updates the font used for drawing
-// Arguments:
-// - pfiFontInfoDesired - <unused>
-// - fiFontInfo - <unused>
-// Return Value:
-// - S_FALSE since we do nothing
-[[nodiscard]] HRESULT UiaEngine::UpdateFont(const FontInfoDesired& /*pfiFontInfoDesired*/, FontInfo& /*fiFontInfo*/) noexcept
-{
-    return S_FALSE;
-}
-
-// Routine Description:
-// - Sets the DPI in this renderer
-// - Not currently used by UiaEngine.
-// Arguments:
-// - iDpi - DPI
-// Return Value:
-// - S_OK
-[[nodiscard]] HRESULT UiaEngine::UpdateDpi(int const /*iDpi*/) noexcept
-{
-    return S_FALSE;
-}
-
-// Method Description:
-// - This method will update our internal reference for how big the viewport is.
-// Arguments:
-// - srNewViewport - The bounds of the new viewport.
-// Return Value:
-// - HRESULT S_OK
-[[nodiscard]] HRESULT UiaEngine::UpdateViewport(const SMALL_RECT /*srNewViewport*/) noexcept
-{
-    return S_FALSE;
-}
-
-// Routine Description:
-// - Currently unused by this renderer
-// Arguments:
-// - pfiFontInfoDesired - <unused>
-// - pfiFontInfo - <unused>
-// - iDpi - <unused>
-// Return Value:
-// - S_FALSE
-[[nodiscard]] HRESULT UiaEngine::GetProposedFont(const FontInfoDesired& /*pfiFontInfoDesired*/,
-                                                 FontInfo& /*pfiFontInfo*/,
-                                                 int const /*iDpi*/) noexcept
-{
-    return S_FALSE;
-}
-
-// Routine Description:
-// - Gets the area that we currently believe is dirty within the character cell grid
-// - Not currently used by UiaEngine.
-// Arguments:
-// - area - Rectangle describing dirty area in characters.
-// Return Value:
-// - S_OK.
-[[nodiscard]] HRESULT UiaEngine::GetDirtyArea(gsl::span<const til::rect>& area) noexcept
-{
-    // Magic static is only valid because any instance of this object has the same behavior.
-    // Use member variable instead if this ever changes.
-    static constexpr til::rect empty;
-    area = { &empty, 1 };
-    return S_OK;
-}
-
-// Routine Description:
-// - Gets the current font size
-// Arguments:
-// - pFontSize - Filled with the font size.
-// Return Value:
-// - S_OK
-[[nodiscard]] HRESULT UiaEngine::GetFontSize(_Out_ COORD* const /*pFontSize*/) noexcept
-{
-    return S_FALSE;
-}
-
-// Routine Description:
-// - Currently unused by this renderer.
-// Arguments:
-// - glyph - The glyph run to process for column width.
-// - pResult - True if it should take two columns. False if it should take one.
-// Return Value:
-// - S_OK or relevant DirectWrite error.
-[[nodiscard]] HRESULT UiaEngine::IsGlyphWideByFont(const std::wstring_view /*glyph*/, _Out_ bool* const /*pResult*/) noexcept
-{
-    return S_FALSE;
-}
-
-// Method Description:
-// - Updates the window's title string.
-// - Currently unused by this renderer.
-// Arguments:
-// - newTitle: the new string to use for the title of the window
-// Return Value:
-// - S_FALSE
-[[nodiscard]] HRESULT UiaEngine::_DoUpdateTitle(_In_ const std::wstring_view /*newTitle*/) noexcept
-{
-    return S_FALSE;
-}
+// Copyright (c) Microsoft Corporation.
+// Licensed under the MIT license.
+
+#include "precomp.h"
+
+#include "UiaRenderer.hpp"
+
+#pragma hdrstop
+
+using namespace Microsoft::Console::Render;
+using namespace Microsoft::Console::Types;
+
+// Routine Description:
+// - Constructs a UIA engine for console text
+//   which primarily notifies automation clients of any activity
+UiaEngine::UiaEngine(IUiaEventDispatcher* dispatcher) :
+    _dispatcher{ THROW_HR_IF_NULL(E_INVALIDARG, dispatcher) },
+    _isPainting{ false },
+    _selectionChanged{ false },
+    _textBufferChanged{ false },
+    _cursorChanged{ false },
+    _isEnabled{ true },
+    _prevSelection{},
+    _prevCursorRegion{},
+    RenderEngineBase()
+{
+}
+
+// Routine Description:
+// - Sets this engine to enabled allowing presentation to occur
+// Arguments:
+// - <none>
+// Return Value:
+// - S_OK
+[[nodiscard]] HRESULT UiaEngine::Enable() noexcept
+{
+    _isEnabled = true;
+    return S_OK;
+}
+
+// Routine Description:
+// - Sets this engine to disabled to prevent presentation from occurring
+// Arguments:
+// - <none>
+// Return Value:
+// - S_OK
+[[nodiscard]] HRESULT UiaEngine::Disable() noexcept
+{
+    _isEnabled = false;
+    return S_OK;
+}
+
+// Routine Description:
+// - Notifies us that the console has changed the character region specified.
+// - NOTE: This typically triggers on cursor or text buffer changes
+// Arguments:
+// - psrRegion - Character region (SMALL_RECT) that has been changed
+// Return Value:
+// - S_OK, else an appropriate HRESULT for failing to allocate or write.
+[[nodiscard]] HRESULT UiaEngine::Invalidate(const SMALL_RECT* const /*psrRegion*/) noexcept
+{
+    _textBufferChanged = true;
+    return S_OK;
+}
+
+// Routine Description:
+// - Notifies us that the console has changed the position of the cursor.
+//  For UIA, this doesn't mean anything. So do nothing.
+// Arguments:
+// - psrRegion - the region covered by the cursor
+// Return Value:
+// - S_OK
+[[nodiscard]] HRESULT UiaEngine::InvalidateCursor(const SMALL_RECT* const psrRegion) noexcept
+try
+{
+    RETURN_HR_IF_NULL(E_INVALIDARG, psrRegion);
+
+    // check if cursor moved
+    if (*psrRegion != _prevCursorRegion)
+    {
+        _prevCursorRegion = *psrRegion;
+        _cursorChanged = true;
+    }
+    return S_OK;
+}
+CATCH_RETURN();
+
+// Routine Description:
+// - Invalidates a rectangle describing a pixel area on the display
+//  For UIA, this doesn't mean anything. So do nothing.
+// Arguments:
+// - prcDirtyClient - pixel rectangle
+// Return Value:
+// - S_FALSE
+[[nodiscard]] HRESULT UiaEngine::InvalidateSystem(const RECT* const /*prcDirtyClient*/) noexcept
+{
+    return S_FALSE;
+}
+
+// Routine Description:
+// - Notifies us that the console has changed the selection region and would
+//      like it updated
+// Arguments:
+// - rectangles - One or more rectangles describing character positions on the grid
+// Return Value:
+// - S_OK
+[[nodiscard]] HRESULT UiaEngine::InvalidateSelection(const std::vector<SMALL_RECT>& rectangles) noexcept
+{
+    // early exit: different number of rows
+    if (_prevSelection.size() != rectangles.size())
+    {
+        try
+        {
+            _selectionChanged = true;
+            _prevSelection = rectangles;
+        }
+        CATCH_LOG_RETURN_HR(E_FAIL);
+        return S_OK;
+    }
+
+    for (size_t i = 0; i < rectangles.size(); i++)
+    {
+        try
+        {
+            const auto prevRect = _prevSelection.at(i);
+            const auto newRect = rectangles.at(i);
+
+            // if any value is different, selection has changed
+            if (prevRect.Top != newRect.Top || prevRect.Right != newRect.Right || prevRect.Left != newRect.Left || prevRect.Bottom != newRect.Bottom)
+            {
+                _selectionChanged = true;
+                _prevSelection = rectangles;
+                return S_OK;
+            }
+        }
+        CATCH_LOG_RETURN_HR(E_FAIL);
+    }
+
+    // assume selection has not changed
+    _selectionChanged = false;
+    return S_OK;
+}
+
+// Routine Description:
+// - Scrolls the existing dirty region (if it exists) and
+//   invalidates the area that is uncovered in the window.
+// Arguments:
+// - pcoordDelta - The number of characters to move and uncover.
+//               - -Y is up, Y is down, -X is left, X is right.
+// Return Value:
+// - S_OK
+[[nodiscard]] HRESULT UiaEngine::InvalidateScroll(const COORD* const /*pcoordDelta*/) noexcept
+{
+    return S_FALSE;
+}
+
+// Routine Description:
+// - Notifies to repaint everything.
+// - NOTE: Use sparingly. Only use when something that could affect the entire
+//      frame simultaneously occurs.
+// Arguments:
+// - <none>
+// Return Value:
+// - S_OK, else an appropriate HRESULT for failing to allocate or write.
+[[nodiscard]] HRESULT UiaEngine::InvalidateAll() noexcept
+{
+    _textBufferChanged = true;
+    return S_OK;
+}
+
+[[nodiscard]] HRESULT UiaEngine::NotifyNewText(const std::wstring_view newText) noexcept
+try
+{
+    if (!newText.empty())
+    {
+        _newOutput.append(newText);
+        _newOutput.push_back(L'\n');
+    }
+    return S_OK;
+}
+CATCH_LOG_RETURN_HR(E_FAIL);
+
+// Routine Description:
+// - This is unused by this renderer.
+// Arguments:
+// - pForcePaint - always filled with false.
+// Return Value:
+// - S_FALSE because this is unused.
+[[nodiscard]] HRESULT UiaEngine::PrepareForTeardown(_Out_ bool* const pForcePaint) noexcept
+{
+    RETURN_HR_IF_NULL(E_INVALIDARG, pForcePaint);
+
+    *pForcePaint = false;
+    return S_FALSE;
+}
+
+// Routine Description:
+// - Prepares internal structures for a painting operation.
+// Arguments:
+// - <none>
+// Return Value:
+// - S_OK if we started to paint. S_FALSE if we didn't need to paint.
+[[nodiscard]] HRESULT UiaEngine::StartPaint() noexcept
+{
+    RETURN_HR_IF(S_FALSE, !_isEnabled);
+
+    // add more events here
+    const bool somethingToDo = _selectionChanged || _textBufferChanged || _cursorChanged || !_queuedOutput.empty();
+
+    // If there's nothing to do, quick return
+    RETURN_HR_IF(S_FALSE, !somethingToDo);
+
+    _isPainting = true;
+    return S_OK;
+}
+
+// Routine Description:
+// - Ends batch drawing and notifies automation clients of updated regions
+// Arguments:
+// - <none>
+// Return Value:
+// - S_OK, else an appropriate HRESULT for failing to allocate or write.
+[[nodiscard]] HRESULT UiaEngine::EndPaint() noexcept
+{
+    RETURN_HR_IF(S_FALSE, !_isEnabled);
+    RETURN_HR_IF(E_INVALIDARG, !_isPainting); // invalid to end paint when we're not painting
+
+    // Snap this now while we're still under lock
+    // so present can work on the copy while another
+    // thread might start filling the next "frame"
+    // worth of text data.
+    std::swap(_queuedOutput, _newOutput);
+    _newOutput.clear();
+    return S_OK;
+}
+
+// RenderEngineBase defines a WaitUntilCanRender() that sleeps for 8ms to throttle rendering.
+// But UiaEngine is never the only engine running. Overriding this function prevents
+// us from sleeping 16ms per frame, when the other engine also sleeps for 8ms.
+void UiaEngine::WaitUntilCanRender() noexcept
+{
+}
+
+// Routine Description:
+// - Used to perform longer running presentation steps outside the lock so the
+//      other threads can continue.
+// - Not currently used by UiaEngine.
+// Arguments:
+// - <none>
+// Return Value:
+// - S_FALSE since we do nothing.
+[[nodiscard]] HRESULT UiaEngine::Present() noexcept
+{
+    RETURN_HR_IF(S_FALSE, !_isEnabled);
+
+    // Fire UIA Events here
+    if (_selectionChanged)
+    {
+        try
+        {
+            _dispatcher->SignalSelectionChanged();
+        }
+        CATCH_LOG();
+    }
+    if (_textBufferChanged)
+    {
+        try
+        {
+            _dispatcher->SignalTextChanged();
+        }
+        CATCH_LOG();
+    }
+    if (_cursorChanged)
+    {
+        try
+        {
+            _dispatcher->SignalCursorChanged();
+        }
+        CATCH_LOG();
+    }
+    try
+    {
+        // The speech API is limited to 1000 characters at a time.
+        // Break up the output into 1000 character chunks to ensure
+        // the output isn't cut off.
+        static constexpr size_t sapiLimit{ 1000 };
+        const std::wstring_view output{ _queuedOutput };
+        for (size_t offset = 0;; offset += sapiLimit)
+        {
+            const auto croppedText{ output.substr(offset, sapiLimit) };
+            if (croppedText.empty())
+            {
+                break;
+            }
+            _dispatcher->NotifyNewOutput(croppedText);
+        }
+    }
+    CATCH_LOG();
+
+    _selectionChanged = false;
+    _textBufferChanged = false;
+    _cursorChanged = false;
+    _isPainting = false;
+    _queuedOutput.clear();
+
+    return S_OK;
+}
+
+// Routine Description:
+// - This is currently unused.
+// Arguments:
+// - <none>
+// Return Value:
+// - S_FALSE
+[[nodiscard]] HRESULT UiaEngine::ScrollFrame() noexcept
+{
+    return S_FALSE;
+}
+
+// Routine Description:
+// - Paints the background of the invalid area of the frame.
+//  For UIA, this doesn't mean anything. So do nothing.
+// Arguments:
+// - <none>
+// Return Value:
+// - S_FALSE since we do nothing
+[[nodiscard]] HRESULT UiaEngine::PaintBackground() noexcept
+{
+    return S_FALSE;
+}
+
+// Routine Description:
+// - Places one line of text onto the screen at the given position
+//  For UIA, this doesn't mean anything. So do nothing.
+// Arguments:
+// - clusters - Iterable collection of cluster information (text and columns it should consume)
+// - coord - Character coordinate position in the cell grid
+// - fTrimLeft - Whether or not to trim off the left half of a double wide character
+// Return Value:
+// - S_FALSE
+[[nodiscard]] HRESULT UiaEngine::PaintBufferLine(gsl::span<const Cluster> const /*clusters*/,
+                                                 COORD const /*coord*/,
+                                                 const bool /*trimLeft*/,
+                                                 const bool /*lineWrapped*/) noexcept
+{
+    return S_FALSE;
+}
+
+// Routine Description:
+// - Paints lines around cells (draws in pieces of the grid)
+//  For UIA, this doesn't mean anything. So do nothing.
+// Arguments:
+// - lines - <unused>
+// - color - <unused>
+// - cchLine - <unused>
+// - coordTarget - <unused>
+// Return Value:
+// - S_FALSE
+[[nodiscard]] HRESULT UiaEngine::PaintBufferGridLines(GridLineSet const /*lines*/,
+                                                      COLORREF const /*color*/,
+                                                      size_t const /*cchLine*/,
+                                                      COORD const /*coordTarget*/) noexcept
+{
+    return S_FALSE;
+}
+
+// Routine Description:
+//  - Reads the selected area, selection mode, and active screen buffer
+//    from the global properties and dispatches a GDI invert on the selected text area.
+//  Because the selection is the responsibility of the terminal, and not the
+//      host, render nothing.
+// Arguments:
+//  - rect - Rectangle to invert or highlight to make the selection area
+// Return Value:
+// - S_FALSE
+[[nodiscard]] HRESULT UiaEngine::PaintSelection(const SMALL_RECT /*rect*/) noexcept
+{
+    return S_FALSE;
+}
+
+// Routine Description:
+// - Draws the cursor on the screen
+//  For UIA, this doesn't mean anything. So do nothing.
+// Arguments:
+// - options - Packed options relevant to how to draw the cursor
+// Return Value:
+// - S_FALSE
+[[nodiscard]] HRESULT UiaEngine::PaintCursor(const CursorOptions& /*options*/) noexcept
+{
+    return S_FALSE;
+}
+
+// Routine Description:
+// - Updates the default brush colors used for drawing
+//  For UIA, this doesn't mean anything. So do nothing.
+// Arguments:
+// - textAttributes - <unused>
+// - renderSettings - <unused>
+// - pData - <unused>
+// - usingSoftFont - <unused>
+// - isSettingDefaultBrushes - <unused>
+// Return Value:
+// - S_FALSE since we do nothing
+[[nodiscard]] HRESULT UiaEngine::UpdateDrawingBrushes(const TextAttribute& /*textAttributes*/,
+                                                      const RenderSettings& /*renderSettings*/,
+                                                      const gsl::not_null<IRenderData*> /*pData*/,
+                                                      const bool /*usingSoftFont*/,
+                                                      const bool /*isSettingDefaultBrushes*/) noexcept
+{
+    return S_FALSE;
+}
+
+// Routine Description:
+// - Updates the font used for drawing
+// Arguments:
+// - pfiFontInfoDesired - <unused>
+// - fiFontInfo - <unused>
+// Return Value:
+// - S_FALSE since we do nothing
+[[nodiscard]] HRESULT UiaEngine::UpdateFont(const FontInfoDesired& /*pfiFontInfoDesired*/, FontInfo& /*fiFontInfo*/) noexcept
+{
+    return S_FALSE;
+}
+
+// Routine Description:
+// - Sets the DPI in this renderer
+// - Not currently used by UiaEngine.
+// Arguments:
+// - iDpi - DPI
+// Return Value:
+// - S_OK
+[[nodiscard]] HRESULT UiaEngine::UpdateDpi(int const /*iDpi*/) noexcept
+{
+    return S_FALSE;
+}
+
+// Method Description:
+// - This method will update our internal reference for how big the viewport is.
+// Arguments:
+// - srNewViewport - The bounds of the new viewport.
+// Return Value:
+// - HRESULT S_OK
+[[nodiscard]] HRESULT UiaEngine::UpdateViewport(const SMALL_RECT /*srNewViewport*/) noexcept
+{
+    return S_FALSE;
+}
+
+// Routine Description:
+// - Currently unused by this renderer
+// Arguments:
+// - pfiFontInfoDesired - <unused>
+// - pfiFontInfo - <unused>
+// - iDpi - <unused>
+// Return Value:
+// - S_FALSE
+[[nodiscard]] HRESULT UiaEngine::GetProposedFont(const FontInfoDesired& /*pfiFontInfoDesired*/,
+                                                 FontInfo& /*pfiFontInfo*/,
+                                                 int const /*iDpi*/) noexcept
+{
+    return S_FALSE;
+}
+
+// Routine Description:
+// - Gets the area that we currently believe is dirty within the character cell grid
+// - Not currently used by UiaEngine.
+// Arguments:
+// - area - Rectangle describing dirty area in characters.
+// Return Value:
+// - S_OK.
+[[nodiscard]] HRESULT UiaEngine::GetDirtyArea(gsl::span<const til::rect>& area) noexcept
+{
+    // Magic static is only valid because any instance of this object has the same behavior.
+    // Use member variable instead if this ever changes.
+    static constexpr til::rect empty;
+    area = { &empty, 1 };
+    return S_OK;
+}
+
+// Routine Description:
+// - Gets the current font size
+// Arguments:
+// - pFontSize - Filled with the font size.
+// Return Value:
+// - S_OK
+[[nodiscard]] HRESULT UiaEngine::GetFontSize(_Out_ COORD* const /*pFontSize*/) noexcept
+{
+    return S_FALSE;
+}
+
+// Routine Description:
+// - Currently unused by this renderer.
+// Arguments:
+// - glyph - The glyph run to process for column width.
+// - pResult - True if it should take two columns. False if it should take one.
+// Return Value:
+// - S_OK or relevant DirectWrite error.
+[[nodiscard]] HRESULT UiaEngine::IsGlyphWideByFont(const std::wstring_view /*glyph*/, _Out_ bool* const /*pResult*/) noexcept
+{
+    return S_FALSE;
+}
+
+// Method Description:
+// - Updates the window's title string.
+// - Currently unused by this renderer.
+// Arguments:
+// - newTitle: the new string to use for the title of the window
+// Return Value:
+// - S_FALSE
+[[nodiscard]] HRESULT UiaEngine::_DoUpdateTitle(_In_ const std::wstring_view /*newTitle*/) noexcept
+{
+    return S_FALSE;
+}